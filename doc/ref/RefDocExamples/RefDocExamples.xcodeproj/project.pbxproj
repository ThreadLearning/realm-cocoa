// !$*UTF8*$!
{
	archiveVersion = 1;
	classes = {
	};
	objectVersion = 46;
	objects = {

/* Begin PBXBuildFile section */
		4272AB6418F56AB400397B62 /* ex_objc_intro.m in Sources */ = {isa = PBXBuildFile; fileRef = 4272AB6318F56AB400397B62 /* ex_objc_intro.m */; };
		4272AB6A18F6D42B00397B62 /* libstdc++.6.dylib in Frameworks */ = {isa = PBXBuildFile; fileRef = 4272AB6918F6D42B00397B62 /* libstdc++.6.dylib */; };
		4B7915E219004CA700E29DAC /* Realm.framework in Frameworks */ = {isa = PBXBuildFile; fileRef = 4B7915E119004CA700E29DAC /* Realm.framework */; };
		4D88931318D320D20038AFD4 /* Foundation.framework in Frameworks */ = {isa = PBXBuildFile; fileRef = 4D88931218D320D20038AFD4 /* Foundation.framework */; };
		4D88931518D320D20038AFD4 /* CoreGraphics.framework in Frameworks */ = {isa = PBXBuildFile; fileRef = 4D88931418D320D20038AFD4 /* CoreGraphics.framework */; };
		4D88931718D320D20038AFD4 /* UIKit.framework in Frameworks */ = {isa = PBXBuildFile; fileRef = 4D88931618D320D20038AFD4 /* UIKit.framework */; };
		4D88931D18D320D20038AFD4 /* InfoPlist.strings in Resources */ = {isa = PBXBuildFile; fileRef = 4D88931B18D320D20038AFD4 /* InfoPlist.strings */; };
		4D88931F18D320D20038AFD4 /* main.m in Sources */ = {isa = PBXBuildFile; fileRef = 4D88931E18D320D20038AFD4 /* main.m */; };
		4D88932318D320D20038AFD4 /* AppDelegate.m in Sources */ = {isa = PBXBuildFile; fileRef = 4D88932218D320D20038AFD4 /* AppDelegate.m */; };
		4D88932518D320D20038AFD4 /* Images.xcassets in Resources */ = {isa = PBXBuildFile; fileRef = 4D88932418D320D20038AFD4 /* Images.xcassets */; };
		4D88932C18D320D30038AFD4 /* XCTest.framework in Frameworks */ = {isa = PBXBuildFile; fileRef = 4D88932B18D320D30038AFD4 /* XCTest.framework */; };
		4D88932D18D320D30038AFD4 /* Foundation.framework in Frameworks */ = {isa = PBXBuildFile; fileRef = 4D88931218D320D20038AFD4 /* Foundation.framework */; };
		4D88932E18D320D30038AFD4 /* UIKit.framework in Frameworks */ = {isa = PBXBuildFile; fileRef = 4D88931618D320D20038AFD4 /* UIKit.framework */; };
		4D88933618D320D30038AFD4 /* InfoPlist.strings in Resources */ = {isa = PBXBuildFile; fileRef = 4D88933418D320D30038AFD4 /* InfoPlist.strings */; };
		4D88933818D320D30038AFD4 /* RefDocExamplesTests.m in Sources */ = {isa = PBXBuildFile; fileRef = 4D88933718D320D30038AFD4 /* RefDocExamplesTests.m */; };
		4D88934B18D320EF0038AFD4 /* ex_objc_sharedgroup_intro.m in Sources */ = {isa = PBXBuildFile; fileRef = 4D88934218D320EF0038AFD4 /* ex_objc_sharedgroup_intro.m */; };
		4D88934C18D320EF0038AFD4 /* ex_objc_tableview_dynamic_intro.m in Sources */ = {isa = PBXBuildFile; fileRef = 4D88934318D320EF0038AFD4 /* ex_objc_tableview_dynamic_intro.m */; };
		4D88934D18D320EF0038AFD4 /* ex_objc_table_typed_intro_with_many_comments.m in Sources */ = {isa = PBXBuildFile; fileRef = 4D88934418D320EF0038AFD4 /* ex_objc_table_typed_intro_with_many_comments.m */; };
		4D88934E18D320EF0038AFD4 /* ex_objc_table_dynamic_intro.m in Sources */ = {isa = PBXBuildFile; fileRef = 4D88934518D320EF0038AFD4 /* ex_objc_table_dynamic_intro.m */; };
		4D88935018D320EF0038AFD4 /* ex_objc_query_dynamic_intro.m in Sources */ = {isa = PBXBuildFile; fileRef = 4D88934718D320EF0038AFD4 /* ex_objc_query_dynamic_intro.m */; };
		4D88935118D320EF0038AFD4 /* ex_objc_table_typed_intro.m in Sources */ = {isa = PBXBuildFile; fileRef = 4D88934818D320EF0038AFD4 /* ex_objc_table_typed_intro.m */; };
		4D88935218D320EF0038AFD4 /* ex_objc_tableview_typed_intro.m in Sources */ = {isa = PBXBuildFile; fileRef = 4D88934918D320EF0038AFD4 /* ex_objc_tableview_typed_intro.m */; };
		4D88935318D320EF0038AFD4 /* ex_objc_query_typed_intro.m in Sources */ = {isa = PBXBuildFile; fileRef = 4D88934A18D320EF0038AFD4 /* ex_objc_query_typed_intro.m */; };
<<<<<<< HEAD
		E8A81A3A1906F5EC00212ECC /* people.m in Sources */ = {isa = PBXBuildFile; fileRef = 42211A4C18D895D000E1CA0B /* people.m */; };
=======
		E8AD43BD19058DC70091D9D8 /* ex_objc_smart_context_intro.m in Sources */ = {isa = PBXBuildFile; fileRef = E8AD43BC19058DC70091D9D8 /* ex_objc_smart_context_intro.m */; };
		E8AD43BE19058FCF0091D9D8 /* people.m in Sources */ = {isa = PBXBuildFile; fileRef = 42211A4C18D895D000E1CA0B /* people.m */; };
>>>>>>> ac0b4ff2
/* End PBXBuildFile section */

/* Begin PBXContainerItemProxy section */
		4D88932F18D320D30038AFD4 /* PBXContainerItemProxy */ = {
			isa = PBXContainerItemProxy;
			containerPortal = 4D88930718D320D20038AFD4 /* Project object */;
			proxyType = 1;
			remoteGlobalIDString = 4D88930E18D320D20038AFD4;
			remoteInfo = RefDocExamples;
		};
/* End PBXContainerItemProxy section */

/* Begin PBXFileReference section */
		42211A2C18D879DA00E1CA0B /* people.h */ = {isa = PBXFileReference; fileEncoding = 4; lastKnownFileType = sourcecode.c.h; name = people.h; path = ../examples/people.h; sourceTree = "<group>"; };
		42211A4C18D895D000E1CA0B /* people.m */ = {isa = PBXFileReference; lastKnownFileType = sourcecode.c.objc; name = people.m; path = ../examples/people.m; sourceTree = "<group>"; };
		42211A4E18D897F500E1CA0B /* examples.h */ = {isa = PBXFileReference; fileEncoding = 4; lastKnownFileType = sourcecode.c.h; name = examples.h; path = ../examples/examples.h; sourceTree = "<group>"; };
		4272AB6318F56AB400397B62 /* ex_objc_intro.m */ = {isa = PBXFileReference; fileEncoding = 4; lastKnownFileType = sourcecode.c.objc; name = ex_objc_intro.m; path = ../examples/ex_objc_intro.m; sourceTree = "<group>"; };
		4272AB6718F6ABB800397B62 /* libstdc++.dylib */ = {isa = PBXFileReference; lastKnownFileType = "compiled.mach-o.dylib"; name = "libstdc++.dylib"; path = "usr/lib/libstdc++.dylib"; sourceTree = SDKROOT; };
		4272AB6918F6D42B00397B62 /* libstdc++.6.dylib */ = {isa = PBXFileReference; lastKnownFileType = "compiled.mach-o.dylib"; name = "libstdc++.6.dylib"; path = "usr/lib/libstdc++.6.dylib"; sourceTree = SDKROOT; };
		4B7915E119004CA700E29DAC /* Realm.framework */ = {isa = PBXFileReference; lastKnownFileType = wrapper.framework; name = Realm.framework; path = ../../../Realm.framework; sourceTree = "<group>"; };
		4D88930F18D320D20038AFD4 /* RefDocExamples.app */ = {isa = PBXFileReference; explicitFileType = wrapper.application; includeInIndex = 0; path = RefDocExamples.app; sourceTree = BUILT_PRODUCTS_DIR; };
		4D88931218D320D20038AFD4 /* Foundation.framework */ = {isa = PBXFileReference; lastKnownFileType = wrapper.framework; name = Foundation.framework; path = System/Library/Frameworks/Foundation.framework; sourceTree = SDKROOT; };
		4D88931418D320D20038AFD4 /* CoreGraphics.framework */ = {isa = PBXFileReference; lastKnownFileType = wrapper.framework; name = CoreGraphics.framework; path = System/Library/Frameworks/CoreGraphics.framework; sourceTree = SDKROOT; };
		4D88931618D320D20038AFD4 /* UIKit.framework */ = {isa = PBXFileReference; lastKnownFileType = wrapper.framework; name = UIKit.framework; path = System/Library/Frameworks/UIKit.framework; sourceTree = SDKROOT; };
		4D88931A18D320D20038AFD4 /* RefDocExamples-Info.plist */ = {isa = PBXFileReference; lastKnownFileType = text.plist.xml; path = "RefDocExamples-Info.plist"; sourceTree = "<group>"; };
		4D88931C18D320D20038AFD4 /* en */ = {isa = PBXFileReference; lastKnownFileType = text.plist.strings; name = en; path = en.lproj/InfoPlist.strings; sourceTree = "<group>"; };
		4D88931E18D320D20038AFD4 /* main.m */ = {isa = PBXFileReference; lastKnownFileType = sourcecode.c.objc; path = main.m; sourceTree = "<group>"; };
		4D88932018D320D20038AFD4 /* RefDocExamples-Prefix.pch */ = {isa = PBXFileReference; lastKnownFileType = sourcecode.c.h; path = "RefDocExamples-Prefix.pch"; sourceTree = "<group>"; };
		4D88932118D320D20038AFD4 /* AppDelegate.h */ = {isa = PBXFileReference; lastKnownFileType = sourcecode.c.h; path = AppDelegate.h; sourceTree = "<group>"; };
		4D88932218D320D20038AFD4 /* AppDelegate.m */ = {isa = PBXFileReference; lastKnownFileType = sourcecode.c.objc; path = AppDelegate.m; sourceTree = "<group>"; };
		4D88932418D320D20038AFD4 /* Images.xcassets */ = {isa = PBXFileReference; lastKnownFileType = folder.assetcatalog; path = Images.xcassets; sourceTree = "<group>"; };
		4D88932A18D320D30038AFD4 /* RefDocExamplesTests.xctest */ = {isa = PBXFileReference; explicitFileType = wrapper.cfbundle; includeInIndex = 0; path = RefDocExamplesTests.xctest; sourceTree = BUILT_PRODUCTS_DIR; };
		4D88932B18D320D30038AFD4 /* XCTest.framework */ = {isa = PBXFileReference; lastKnownFileType = wrapper.framework; name = XCTest.framework; path = Library/Frameworks/XCTest.framework; sourceTree = DEVELOPER_DIR; };
		4D88933318D320D30038AFD4 /* RefDocExamplesTests-Info.plist */ = {isa = PBXFileReference; lastKnownFileType = text.plist.xml; path = "RefDocExamplesTests-Info.plist"; sourceTree = "<group>"; };
		4D88933518D320D30038AFD4 /* en */ = {isa = PBXFileReference; lastKnownFileType = text.plist.strings; name = en; path = en.lproj/InfoPlist.strings; sourceTree = "<group>"; };
		4D88933718D320D30038AFD4 /* RefDocExamplesTests.m */ = {isa = PBXFileReference; lastKnownFileType = sourcecode.c.objc; path = RefDocExamplesTests.m; sourceTree = "<group>"; };
		4D88934218D320EF0038AFD4 /* ex_objc_sharedgroup_intro.m */ = {isa = PBXFileReference; fileEncoding = 4; lastKnownFileType = sourcecode.c.objc; name = ex_objc_sharedgroup_intro.m; path = ../examples/ex_objc_sharedgroup_intro.m; sourceTree = "<group>"; };
		4D88934318D320EF0038AFD4 /* ex_objc_tableview_dynamic_intro.m */ = {isa = PBXFileReference; fileEncoding = 4; lastKnownFileType = sourcecode.c.objc; name = ex_objc_tableview_dynamic_intro.m; path = ../examples/ex_objc_tableview_dynamic_intro.m; sourceTree = "<group>"; };
		4D88934418D320EF0038AFD4 /* ex_objc_table_typed_intro_with_many_comments.m */ = {isa = PBXFileReference; fileEncoding = 4; lastKnownFileType = sourcecode.c.objc; name = ex_objc_table_typed_intro_with_many_comments.m; path = ../examples/ex_objc_table_typed_intro_with_many_comments.m; sourceTree = "<group>"; };
		4D88934518D320EF0038AFD4 /* ex_objc_table_dynamic_intro.m */ = {isa = PBXFileReference; fileEncoding = 4; lastKnownFileType = sourcecode.c.objc; name = ex_objc_table_dynamic_intro.m; path = ../examples/ex_objc_table_dynamic_intro.m; sourceTree = "<group>"; };
		4D88934718D320EF0038AFD4 /* ex_objc_query_dynamic_intro.m */ = {isa = PBXFileReference; fileEncoding = 4; lastKnownFileType = sourcecode.c.objc; name = ex_objc_query_dynamic_intro.m; path = ../examples/ex_objc_query_dynamic_intro.m; sourceTree = "<group>"; };
		4D88934818D320EF0038AFD4 /* ex_objc_table_typed_intro.m */ = {isa = PBXFileReference; fileEncoding = 4; lastKnownFileType = sourcecode.c.objc; name = ex_objc_table_typed_intro.m; path = ../examples/ex_objc_table_typed_intro.m; sourceTree = "<group>"; };
		4D88934918D320EF0038AFD4 /* ex_objc_tableview_typed_intro.m */ = {isa = PBXFileReference; fileEncoding = 4; lastKnownFileType = sourcecode.c.objc; name = ex_objc_tableview_typed_intro.m; path = ../examples/ex_objc_tableview_typed_intro.m; sourceTree = "<group>"; };
		4D88934A18D320EF0038AFD4 /* ex_objc_query_typed_intro.m */ = {isa = PBXFileReference; fileEncoding = 4; lastKnownFileType = sourcecode.c.objc; name = ex_objc_query_typed_intro.m; path = ../examples/ex_objc_query_typed_intro.m; sourceTree = "<group>"; };
		4D88935618D321130038AFD4 /* libc++.dylib */ = {isa = PBXFileReference; lastKnownFileType = "compiled.mach-o.dylib"; name = "libc++.dylib"; path = "usr/lib/libc++.dylib"; sourceTree = SDKROOT; };
		E8AD43BC19058DC70091D9D8 /* ex_objc_smart_context_intro.m */ = {isa = PBXFileReference; fileEncoding = 4; lastKnownFileType = sourcecode.c.objc; name = ex_objc_smart_context_intro.m; path = ../examples/ex_objc_smart_context_intro.m; sourceTree = "<group>"; };
/* End PBXFileReference section */

/* Begin PBXFrameworksBuildPhase section */
		4D88930C18D320D20038AFD4 /* Frameworks */ = {
			isa = PBXFrameworksBuildPhase;
			buildActionMask = 2147483647;
			files = (
				4272AB6A18F6D42B00397B62 /* libstdc++.6.dylib in Frameworks */,
				4D88931518D320D20038AFD4 /* CoreGraphics.framework in Frameworks */,
				4D88931718D320D20038AFD4 /* UIKit.framework in Frameworks */,
				4D88931318D320D20038AFD4 /* Foundation.framework in Frameworks */,
				4B7915E219004CA700E29DAC /* Realm.framework in Frameworks */,
			);
			runOnlyForDeploymentPostprocessing = 0;
		};
		4D88932718D320D30038AFD4 /* Frameworks */ = {
			isa = PBXFrameworksBuildPhase;
			buildActionMask = 2147483647;
			files = (
				4D88932C18D320D30038AFD4 /* XCTest.framework in Frameworks */,
				4D88932E18D320D30038AFD4 /* UIKit.framework in Frameworks */,
				4D88932D18D320D30038AFD4 /* Foundation.framework in Frameworks */,
			);
			runOnlyForDeploymentPostprocessing = 0;
		};
/* End PBXFrameworksBuildPhase section */

/* Begin PBXGroup section */
		4D88930618D320D20038AFD4 = {
			isa = PBXGroup;
			children = (
				4D88934118D320DB0038AFD4 /* examples */,
				4D88931818D320D20038AFD4 /* RefDocExamples */,
				4D88933118D320D30038AFD4 /* RefDocExamplesTests */,
				4D88931118D320D20038AFD4 /* Frameworks */,
				4D88931018D320D20038AFD4 /* Products */,
			);
			sourceTree = "<group>";
		};
		4D88931018D320D20038AFD4 /* Products */ = {
			isa = PBXGroup;
			children = (
				4D88930F18D320D20038AFD4 /* RefDocExamples.app */,
				4D88932A18D320D30038AFD4 /* RefDocExamplesTests.xctest */,
			);
			name = Products;
			sourceTree = "<group>";
		};
		4D88931118D320D20038AFD4 /* Frameworks */ = {
			isa = PBXGroup;
			children = (
				4272AB6918F6D42B00397B62 /* libstdc++.6.dylib */,
				4272AB6718F6ABB800397B62 /* libstdc++.dylib */,
				4D88935618D321130038AFD4 /* libc++.dylib */,
				4B7915E119004CA700E29DAC /* Realm.framework */,
				4D88931218D320D20038AFD4 /* Foundation.framework */,
				4D88931418D320D20038AFD4 /* CoreGraphics.framework */,
				4D88931618D320D20038AFD4 /* UIKit.framework */,
				4D88932B18D320D30038AFD4 /* XCTest.framework */,
			);
			name = Frameworks;
			sourceTree = "<group>";
		};
		4D88931818D320D20038AFD4 /* RefDocExamples */ = {
			isa = PBXGroup;
			children = (
				4D88932118D320D20038AFD4 /* AppDelegate.h */,
				4D88932218D320D20038AFD4 /* AppDelegate.m */,
				4D88932418D320D20038AFD4 /* Images.xcassets */,
				4D88931918D320D20038AFD4 /* Supporting Files */,
			);
			path = RefDocExamples;
			sourceTree = "<group>";
		};
		4D88931918D320D20038AFD4 /* Supporting Files */ = {
			isa = PBXGroup;
			children = (
				4D88931A18D320D20038AFD4 /* RefDocExamples-Info.plist */,
				4D88931B18D320D20038AFD4 /* InfoPlist.strings */,
				4D88931E18D320D20038AFD4 /* main.m */,
				4D88932018D320D20038AFD4 /* RefDocExamples-Prefix.pch */,
			);
			name = "Supporting Files";
			sourceTree = "<group>";
		};
		4D88933118D320D30038AFD4 /* RefDocExamplesTests */ = {
			isa = PBXGroup;
			children = (
				4D88933718D320D30038AFD4 /* RefDocExamplesTests.m */,
				4D88933218D320D30038AFD4 /* Supporting Files */,
			);
			path = RefDocExamplesTests;
			sourceTree = "<group>";
		};
		4D88933218D320D30038AFD4 /* Supporting Files */ = {
			isa = PBXGroup;
			children = (
				4D88933318D320D30038AFD4 /* RefDocExamplesTests-Info.plist */,
				4D88933418D320D30038AFD4 /* InfoPlist.strings */,
			);
			name = "Supporting Files";
			sourceTree = "<group>";
		};
		4D88934118D320DB0038AFD4 /* examples */ = {
			isa = PBXGroup;
			children = (
				42211A4E18D897F500E1CA0B /* examples.h */,
<<<<<<< HEAD
				4D88934218D320EF0038AFD4 /* ex_objc_sharedgroup_intro.m */,
				42211A2C18D879DA00E1CA0B /* people.h */,
				42211A4C18D895D000E1CA0B /* people.m */,
				4D88934318D320EF0038AFD4 /* ex_objc_tableview_dynamic_intro.m */,
				4D88934418D320EF0038AFD4 /* ex_objc_table_typed_intro_with_many_comments.m */,
				4D88934518D320EF0038AFD4 /* ex_objc_table_dynamic_intro.m */,
=======
				42211A2C18D879DA00E1CA0B /* people.h */,
				42211A4C18D895D000E1CA0B /* people.m */,
				4D88934618D320EF0038AFD4 /* ex_objc_group_intro.m */,
				4272AB6318F56AB400397B62 /* ex_objc_intro.m */,
>>>>>>> ac0b4ff2
				4D88934718D320EF0038AFD4 /* ex_objc_query_dynamic_intro.m */,
				4D88934A18D320EF0038AFD4 /* ex_objc_query_typed_intro.m */,
				4D88934218D320EF0038AFD4 /* ex_objc_sharedgroup_intro.m */,
				E8AD43BC19058DC70091D9D8 /* ex_objc_smart_context_intro.m */,
				4D88934518D320EF0038AFD4 /* ex_objc_table_dynamic_intro.m */,
				4D88934818D320EF0038AFD4 /* ex_objc_table_typed_intro.m */,
				4D88934418D320EF0038AFD4 /* ex_objc_table_typed_intro_with_many_comments.m */,
				4D88934318D320EF0038AFD4 /* ex_objc_tableview_dynamic_intro.m */,
				4D88934918D320EF0038AFD4 /* ex_objc_tableview_typed_intro.m */,
			);
			name = examples;
			sourceTree = "<group>";
		};
/* End PBXGroup section */

/* Begin PBXNativeTarget section */
		4D88930E18D320D20038AFD4 /* RefDocExamples */ = {
			isa = PBXNativeTarget;
			buildConfigurationList = 4D88933B18D320D30038AFD4 /* Build configuration list for PBXNativeTarget "RefDocExamples" */;
			buildPhases = (
				4D88930B18D320D20038AFD4 /* Sources */,
				4D88930C18D320D20038AFD4 /* Frameworks */,
				4D88930D18D320D20038AFD4 /* Resources */,
			);
			buildRules = (
			);
			dependencies = (
			);
			name = RefDocExamples;
			productName = RefDocExamples;
			productReference = 4D88930F18D320D20038AFD4 /* RefDocExamples.app */;
			productType = "com.apple.product-type.application";
		};
		4D88932918D320D30038AFD4 /* RefDocExamplesTests */ = {
			isa = PBXNativeTarget;
			buildConfigurationList = 4D88933E18D320D30038AFD4 /* Build configuration list for PBXNativeTarget "RefDocExamplesTests" */;
			buildPhases = (
				4D88932618D320D30038AFD4 /* Sources */,
				4D88932718D320D30038AFD4 /* Frameworks */,
				4D88932818D320D30038AFD4 /* Resources */,
			);
			buildRules = (
			);
			dependencies = (
				4D88933018D320D30038AFD4 /* PBXTargetDependency */,
			);
			name = RefDocExamplesTests;
			productName = RefDocExamplesTests;
			productReference = 4D88932A18D320D30038AFD4 /* RefDocExamplesTests.xctest */;
			productType = "com.apple.product-type.bundle.unit-test";
		};
/* End PBXNativeTarget section */

/* Begin PBXProject section */
		4D88930718D320D20038AFD4 /* Project object */ = {
			isa = PBXProject;
			attributes = {
				LastUpgradeCheck = 0510;
				ORGANIZATIONNAME = tightdb;
				TargetAttributes = {
					4D88932918D320D30038AFD4 = {
						TestTargetID = 4D88930E18D320D20038AFD4;
					};
				};
			};
			buildConfigurationList = 4D88930A18D320D20038AFD4 /* Build configuration list for PBXProject "RefDocExamples" */;
			compatibilityVersion = "Xcode 3.2";
			developmentRegion = English;
			hasScannedForEncodings = 0;
			knownRegions = (
				en,
			);
			mainGroup = 4D88930618D320D20038AFD4;
			productRefGroup = 4D88931018D320D20038AFD4 /* Products */;
			projectDirPath = "";
			projectRoot = "";
			targets = (
				4D88930E18D320D20038AFD4 /* RefDocExamples */,
				4D88932918D320D30038AFD4 /* RefDocExamplesTests */,
			);
		};
/* End PBXProject section */

/* Begin PBXResourcesBuildPhase section */
		4D88930D18D320D20038AFD4 /* Resources */ = {
			isa = PBXResourcesBuildPhase;
			buildActionMask = 2147483647;
			files = (
				4D88931D18D320D20038AFD4 /* InfoPlist.strings in Resources */,
				4D88932518D320D20038AFD4 /* Images.xcassets in Resources */,
			);
			runOnlyForDeploymentPostprocessing = 0;
		};
		4D88932818D320D30038AFD4 /* Resources */ = {
			isa = PBXResourcesBuildPhase;
			buildActionMask = 2147483647;
			files = (
				4D88933618D320D30038AFD4 /* InfoPlist.strings in Resources */,
			);
			runOnlyForDeploymentPostprocessing = 0;
		};
/* End PBXResourcesBuildPhase section */

/* Begin PBXSourcesBuildPhase section */
		4D88930B18D320D20038AFD4 /* Sources */ = {
			isa = PBXSourcesBuildPhase;
			buildActionMask = 2147483647;
			files = (
<<<<<<< HEAD
=======
				E8AD43BD19058DC70091D9D8 /* ex_objc_smart_context_intro.m in Sources */,
>>>>>>> ac0b4ff2
				4D88934B18D320EF0038AFD4 /* ex_objc_sharedgroup_intro.m in Sources */,
				4D88934C18D320EF0038AFD4 /* ex_objc_tableview_dynamic_intro.m in Sources */,
				4D88934D18D320EF0038AFD4 /* ex_objc_table_typed_intro_with_many_comments.m in Sources */,
				4D88932318D320D20038AFD4 /* AppDelegate.m in Sources */,
				4D88934E18D320EF0038AFD4 /* ex_objc_table_dynamic_intro.m in Sources */,
				E8AD43BE19058FCF0091D9D8 /* people.m in Sources */,
				4D88935318D320EF0038AFD4 /* ex_objc_query_typed_intro.m in Sources */,
				E8A81A3A1906F5EC00212ECC /* people.m in Sources */,
				4272AB6418F56AB400397B62 /* ex_objc_intro.m in Sources */,
				4D88935118D320EF0038AFD4 /* ex_objc_table_typed_intro.m in Sources */,
				4D88935018D320EF0038AFD4 /* ex_objc_query_dynamic_intro.m in Sources */,
				4D88935218D320EF0038AFD4 /* ex_objc_tableview_typed_intro.m in Sources */,
				4D88931F18D320D20038AFD4 /* main.m in Sources */,
			);
			runOnlyForDeploymentPostprocessing = 0;
		};
		4D88932618D320D30038AFD4 /* Sources */ = {
			isa = PBXSourcesBuildPhase;
			buildActionMask = 2147483647;
			files = (
				4D88933818D320D30038AFD4 /* RefDocExamplesTests.m in Sources */,
			);
			runOnlyForDeploymentPostprocessing = 0;
		};
/* End PBXSourcesBuildPhase section */

/* Begin PBXTargetDependency section */
		4D88933018D320D30038AFD4 /* PBXTargetDependency */ = {
			isa = PBXTargetDependency;
			target = 4D88930E18D320D20038AFD4 /* RefDocExamples */;
			targetProxy = 4D88932F18D320D30038AFD4 /* PBXContainerItemProxy */;
		};
/* End PBXTargetDependency section */

/* Begin PBXVariantGroup section */
		4D88931B18D320D20038AFD4 /* InfoPlist.strings */ = {
			isa = PBXVariantGroup;
			children = (
				4D88931C18D320D20038AFD4 /* en */,
			);
			name = InfoPlist.strings;
			sourceTree = "<group>";
		};
		4D88933418D320D30038AFD4 /* InfoPlist.strings */ = {
			isa = PBXVariantGroup;
			children = (
				4D88933518D320D30038AFD4 /* en */,
			);
			name = InfoPlist.strings;
			sourceTree = "<group>";
		};
/* End PBXVariantGroup section */

/* Begin XCBuildConfiguration section */
		4D88933918D320D30038AFD4 /* Debug */ = {
			isa = XCBuildConfiguration;
			buildSettings = {
				ALWAYS_SEARCH_USER_PATHS = NO;
				CLANG_CXX_LANGUAGE_STANDARD = "gnu++0x";
				CLANG_CXX_LIBRARY = "libc++";
				CLANG_ENABLE_MODULES = YES;
				CLANG_ENABLE_OBJC_ARC = YES;
				CLANG_WARN_BOOL_CONVERSION = YES;
				CLANG_WARN_CONSTANT_CONVERSION = YES;
				CLANG_WARN_DIRECT_OBJC_ISA_USAGE = YES_ERROR;
				CLANG_WARN_EMPTY_BODY = YES;
				CLANG_WARN_ENUM_CONVERSION = YES;
				CLANG_WARN_INT_CONVERSION = YES;
				CLANG_WARN_OBJC_ROOT_CLASS = YES_ERROR;
				CLANG_WARN__DUPLICATE_METHOD_MATCH = YES;
				"CODE_SIGN_IDENTITY[sdk=iphoneos*]" = "iPhone Developer";
				COPY_PHASE_STRIP = NO;
				GCC_C_LANGUAGE_STANDARD = gnu99;
				GCC_DYNAMIC_NO_PIC = NO;
				GCC_OPTIMIZATION_LEVEL = 0;
				GCC_PREPROCESSOR_DEFINITIONS = (
					"DEBUG=1",
					"$(inherited)",
				);
				GCC_SYMBOLS_PRIVATE_EXTERN = NO;
				GCC_WARN_64_TO_32_BIT_CONVERSION = YES;
				GCC_WARN_ABOUT_RETURN_TYPE = YES_ERROR;
				GCC_WARN_UNDECLARED_SELECTOR = YES;
				GCC_WARN_UNINITIALIZED_AUTOS = YES;
				GCC_WARN_UNUSED_FUNCTION = YES;
				GCC_WARN_UNUSED_VARIABLE = YES;
				IPHONEOS_DEPLOYMENT_TARGET = 7.0;
				ONLY_ACTIVE_ARCH = NO;
				SDKROOT = iphoneos;
				TARGETED_DEVICE_FAMILY = "1,2";
			};
			name = Debug;
		};
		4D88933A18D320D30038AFD4 /* Release */ = {
			isa = XCBuildConfiguration;
			buildSettings = {
				ALWAYS_SEARCH_USER_PATHS = NO;
				CLANG_CXX_LANGUAGE_STANDARD = "gnu++0x";
				CLANG_CXX_LIBRARY = "libc++";
				CLANG_ENABLE_MODULES = YES;
				CLANG_ENABLE_OBJC_ARC = YES;
				CLANG_WARN_BOOL_CONVERSION = YES;
				CLANG_WARN_CONSTANT_CONVERSION = YES;
				CLANG_WARN_DIRECT_OBJC_ISA_USAGE = YES_ERROR;
				CLANG_WARN_EMPTY_BODY = YES;
				CLANG_WARN_ENUM_CONVERSION = YES;
				CLANG_WARN_INT_CONVERSION = YES;
				CLANG_WARN_OBJC_ROOT_CLASS = YES_ERROR;
				CLANG_WARN__DUPLICATE_METHOD_MATCH = YES;
				"CODE_SIGN_IDENTITY[sdk=iphoneos*]" = "iPhone Developer";
				COPY_PHASE_STRIP = YES;
				ENABLE_NS_ASSERTIONS = NO;
				GCC_C_LANGUAGE_STANDARD = gnu99;
				GCC_WARN_64_TO_32_BIT_CONVERSION = YES;
				GCC_WARN_ABOUT_RETURN_TYPE = YES_ERROR;
				GCC_WARN_UNDECLARED_SELECTOR = YES;
				GCC_WARN_UNINITIALIZED_AUTOS = YES;
				GCC_WARN_UNUSED_FUNCTION = YES;
				GCC_WARN_UNUSED_VARIABLE = YES;
				IPHONEOS_DEPLOYMENT_TARGET = 7.0;
				SDKROOT = iphoneos;
				TARGETED_DEVICE_FAMILY = "1,2";
				VALIDATE_PRODUCT = YES;
			};
			name = Release;
		};
		4D88933C18D320D30038AFD4 /* Debug */ = {
			isa = XCBuildConfiguration;
			buildSettings = {
				ASSETCATALOG_COMPILER_APPICON_NAME = AppIcon;
				ASSETCATALOG_COMPILER_LAUNCHIMAGE_NAME = LaunchImage;
				FRAMEWORK_SEARCH_PATHS = (
					"$(inherited)",
					../../../,
				);
				GCC_PRECOMPILE_PREFIX_HEADER = YES;
				GCC_PREFIX_HEADER = "RefDocExamples/RefDocExamples-Prefix.pch";
				INFOPLIST_FILE = "RefDocExamples/RefDocExamples-Info.plist";
				PRODUCT_NAME = "$(TARGET_NAME)";
				WRAPPER_EXTENSION = app;
			};
			name = Debug;
		};
		4D88933D18D320D30038AFD4 /* Release */ = {
			isa = XCBuildConfiguration;
			buildSettings = {
				ASSETCATALOG_COMPILER_APPICON_NAME = AppIcon;
				ASSETCATALOG_COMPILER_LAUNCHIMAGE_NAME = LaunchImage;
				FRAMEWORK_SEARCH_PATHS = (
					"$(inherited)",
					../../../,
				);
				GCC_PRECOMPILE_PREFIX_HEADER = YES;
				GCC_PREFIX_HEADER = "RefDocExamples/RefDocExamples-Prefix.pch";
				INFOPLIST_FILE = "RefDocExamples/RefDocExamples-Info.plist";
				PRODUCT_NAME = "$(TARGET_NAME)";
				WRAPPER_EXTENSION = app;
			};
			name = Release;
		};
		4D88933F18D320D30038AFD4 /* Debug */ = {
			isa = XCBuildConfiguration;
			buildSettings = {
				BUNDLE_LOADER = "$(BUILT_PRODUCTS_DIR)/RefDocExamples.app/RefDocExamples";
				FRAMEWORK_SEARCH_PATHS = (
					"$(SDKROOT)/Developer/Library/Frameworks",
					"$(inherited)",
					"$(DEVELOPER_FRAMEWORKS_DIR)",
				);
				GCC_PRECOMPILE_PREFIX_HEADER = YES;
				GCC_PREFIX_HEADER = "RefDocExamples/RefDocExamples-Prefix.pch";
				GCC_PREPROCESSOR_DEFINITIONS = (
					"DEBUG=1",
					"$(inherited)",
				);
				INFOPLIST_FILE = "RefDocExamplesTests/RefDocExamplesTests-Info.plist";
				PRODUCT_NAME = "$(TARGET_NAME)";
				TEST_HOST = "$(BUNDLE_LOADER)";
				WRAPPER_EXTENSION = xctest;
			};
			name = Debug;
		};
		4D88934018D320D30038AFD4 /* Release */ = {
			isa = XCBuildConfiguration;
			buildSettings = {
				BUNDLE_LOADER = "$(BUILT_PRODUCTS_DIR)/RefDocExamples.app/RefDocExamples";
				FRAMEWORK_SEARCH_PATHS = (
					"$(SDKROOT)/Developer/Library/Frameworks",
					"$(inherited)",
					"$(DEVELOPER_FRAMEWORKS_DIR)",
				);
				GCC_PRECOMPILE_PREFIX_HEADER = YES;
				GCC_PREFIX_HEADER = "RefDocExamples/RefDocExamples-Prefix.pch";
				INFOPLIST_FILE = "RefDocExamplesTests/RefDocExamplesTests-Info.plist";
				PRODUCT_NAME = "$(TARGET_NAME)";
				TEST_HOST = "$(BUNDLE_LOADER)";
				WRAPPER_EXTENSION = xctest;
			};
			name = Release;
		};
/* End XCBuildConfiguration section */

/* Begin XCConfigurationList section */
		4D88930A18D320D20038AFD4 /* Build configuration list for PBXProject "RefDocExamples" */ = {
			isa = XCConfigurationList;
			buildConfigurations = (
				4D88933918D320D30038AFD4 /* Debug */,
				4D88933A18D320D30038AFD4 /* Release */,
			);
			defaultConfigurationIsVisible = 0;
			defaultConfigurationName = Release;
		};
		4D88933B18D320D30038AFD4 /* Build configuration list for PBXNativeTarget "RefDocExamples" */ = {
			isa = XCConfigurationList;
			buildConfigurations = (
				4D88933C18D320D30038AFD4 /* Debug */,
				4D88933D18D320D30038AFD4 /* Release */,
			);
			defaultConfigurationIsVisible = 0;
			defaultConfigurationName = Release;
		};
		4D88933E18D320D30038AFD4 /* Build configuration list for PBXNativeTarget "RefDocExamplesTests" */ = {
			isa = XCConfigurationList;
			buildConfigurations = (
				4D88933F18D320D30038AFD4 /* Debug */,
				4D88934018D320D30038AFD4 /* Release */,
			);
			defaultConfigurationIsVisible = 0;
			defaultConfigurationName = Release;
		};
/* End XCConfigurationList section */
	};
	rootObject = 4D88930718D320D20038AFD4 /* Project object */;
}<|MERGE_RESOLUTION|>--- conflicted
+++ resolved
@@ -30,12 +30,8 @@
 		4D88935118D320EF0038AFD4 /* ex_objc_table_typed_intro.m in Sources */ = {isa = PBXBuildFile; fileRef = 4D88934818D320EF0038AFD4 /* ex_objc_table_typed_intro.m */; };
 		4D88935218D320EF0038AFD4 /* ex_objc_tableview_typed_intro.m in Sources */ = {isa = PBXBuildFile; fileRef = 4D88934918D320EF0038AFD4 /* ex_objc_tableview_typed_intro.m */; };
 		4D88935318D320EF0038AFD4 /* ex_objc_query_typed_intro.m in Sources */ = {isa = PBXBuildFile; fileRef = 4D88934A18D320EF0038AFD4 /* ex_objc_query_typed_intro.m */; };
-<<<<<<< HEAD
-		E8A81A3A1906F5EC00212ECC /* people.m in Sources */ = {isa = PBXBuildFile; fileRef = 42211A4C18D895D000E1CA0B /* people.m */; };
-=======
 		E8AD43BD19058DC70091D9D8 /* ex_objc_smart_context_intro.m in Sources */ = {isa = PBXBuildFile; fileRef = E8AD43BC19058DC70091D9D8 /* ex_objc_smart_context_intro.m */; };
 		E8AD43BE19058FCF0091D9D8 /* people.m in Sources */ = {isa = PBXBuildFile; fileRef = 42211A4C18D895D000E1CA0B /* people.m */; };
->>>>>>> ac0b4ff2
 /* End PBXBuildFile section */
 
 /* Begin PBXContainerItemProxy section */
@@ -189,19 +185,9 @@
 			isa = PBXGroup;
 			children = (
 				42211A4E18D897F500E1CA0B /* examples.h */,
-<<<<<<< HEAD
-				4D88934218D320EF0038AFD4 /* ex_objc_sharedgroup_intro.m */,
 				42211A2C18D879DA00E1CA0B /* people.h */,
 				42211A4C18D895D000E1CA0B /* people.m */,
-				4D88934318D320EF0038AFD4 /* ex_objc_tableview_dynamic_intro.m */,
-				4D88934418D320EF0038AFD4 /* ex_objc_table_typed_intro_with_many_comments.m */,
-				4D88934518D320EF0038AFD4 /* ex_objc_table_dynamic_intro.m */,
-=======
-				42211A2C18D879DA00E1CA0B /* people.h */,
-				42211A4C18D895D000E1CA0B /* people.m */,
-				4D88934618D320EF0038AFD4 /* ex_objc_group_intro.m */,
 				4272AB6318F56AB400397B62 /* ex_objc_intro.m */,
->>>>>>> ac0b4ff2
 				4D88934718D320EF0038AFD4 /* ex_objc_query_dynamic_intro.m */,
 				4D88934A18D320EF0038AFD4 /* ex_objc_query_typed_intro.m */,
 				4D88934218D320EF0038AFD4 /* ex_objc_sharedgroup_intro.m */,
@@ -310,10 +296,7 @@
 			isa = PBXSourcesBuildPhase;
 			buildActionMask = 2147483647;
 			files = (
-<<<<<<< HEAD
-=======
 				E8AD43BD19058DC70091D9D8 /* ex_objc_smart_context_intro.m in Sources */,
->>>>>>> ac0b4ff2
 				4D88934B18D320EF0038AFD4 /* ex_objc_sharedgroup_intro.m in Sources */,
 				4D88934C18D320EF0038AFD4 /* ex_objc_tableview_dynamic_intro.m in Sources */,
 				4D88934D18D320EF0038AFD4 /* ex_objc_table_typed_intro_with_many_comments.m in Sources */,

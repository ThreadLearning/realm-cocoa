////////////////////////////////////////////////////////////////////////////
//
// Copyright 2014 Realm Inc.
//
// Licensed under the Apache License, Version 2.0 (the "License");
// you may not use this file except in compliance with the License.
// You may obtain a copy of the License at
//
// http://www.apache.org/licenses/LICENSE-2.0
//
// Unless required by applicable law or agreed to in writing, software
// distributed under the License is distributed on an "AS IS" BASIS,
// WITHOUT WARRANTIES OR CONDITIONS OF ANY KIND, either express or implied.
// See the License for the specific language governing permissions and
// limitations under the License.
//
////////////////////////////////////////////////////////////////////////////

#import "RLMRealm_Private.hpp"
#import "RLMSchema_Private.h"
#import "RLMObject_Private.h"
#import "RLMArray_Private.hpp"
#import "RLMObjectStore.h"
#import "RLMConstants.h"
#import "RLMQueryUtil.hpp"
#import "RLMUtil.hpp"

#include <exception>
#include <sstream>

#include <tightdb/version.hpp>
#include <tightdb/group_shared.hpp>
#include <tightdb/commit_log.hpp>
#include <tightdb/util/unique_ptr.hpp>
#include <tightdb/lang_bind_helper.hpp>

// Notification Token

@interface RLMNotificationToken ()
@property (nonatomic, strong) RLMRealm *realm;
@property (nonatomic, copy) RLMNotificationBlock block;
@end

@implementation RLMNotificationToken
- (void)dealloc
{
    if (_realm || _block) {
        NSLog(@"RLMNotificationToken released without unregistering a notification. You must hold \
              on to the RLMNotificationToken returned from addNotificationBlock and call \
              removeNotification: when you no longer wish to recieve RLMRealm notifications.");
    }
}
@end

using namespace std;
using namespace tightdb;
using namespace tightdb::util;

namespace {

// create NSException from c++ exception
void throw_objc_exception(exception &ex) {
    NSString *errorMessage = [NSString stringWithUTF8String:ex.what()];
    @throw [NSException exceptionWithName:@"RLMException" reason:errorMessage userInfo:nil];
}
 
// create NSError from c++ exception
inline NSError* make_realm_error(RLMError code, exception &ex) {
    NSMutableDictionary* details = [NSMutableDictionary dictionary];
    [details setValue:[NSString stringWithUTF8String:ex.what()] forKey:NSLocalizedDescriptionKey];
    return [NSError errorWithDomain:@"io.realm" code:code userInfo:details];
}

} // anonymous namespace


// simple weak wrapper for a weak target timer
@interface RLMWeakTarget : NSObject
+ (instancetype)createWithRealm:(id)target;
@property (nonatomic, weak) RLMRealm *realm;
@end
@implementation RLMWeakTarget
+ (instancetype)createWithRealm:(RLMRealm *)realm {
    RLMWeakTarget *wt = [RLMWeakTarget new];
    wt.realm = realm;
    return wt;
}
- (void)checkForUpdate {
    [_realm performSelector:@selector(refresh)];
}
@end


//
// Global RLMRealm instance cache
//
static NSMutableDictionary *s_realmsPerPath;

// FIXME: In the following 3 functions, we should be identifying files by the inode,device number pair
//  rather than by the path (since the path is not a reliable identifier). This requires additional support
//  from the core library though, because the inode,device number pair needs to be taken from the open file
//  (to avoid race conditions).
inline RLMRealm *cachedRealm(NSString *path) {
    mach_port_t threadID = pthread_mach_thread_np(pthread_self());
    @synchronized(s_realmsPerPath) {
        return [s_realmsPerPath[path] objectForKey:@(threadID)];
    }
}

inline void cacheRealm(RLMRealm *realm, NSString *path) {
    mach_port_t threadID = pthread_mach_thread_np(pthread_self());
    @synchronized(s_realmsPerPath) {
        if (!s_realmsPerPath[path]) {
            s_realmsPerPath[path] = [NSMapTable mapTableWithKeyOptions:NSPointerFunctionsObjectPersonality valueOptions:NSPointerFunctionsWeakMemory];
        }
        [s_realmsPerPath[path] setObject:realm forKey:@(threadID)];
    }
}

inline NSArray *realmsAtPath(NSString *path) {
    @synchronized(s_realmsPerPath) {
        return [s_realmsPerPath[path] objectEnumerator].allObjects;
    }
}

inline void clearRealmCache() {
    @synchronized(s_realmsPerPath) {
        s_realmsPerPath = [NSMutableDictionary dictionary];
    }
}

@interface RLMRealm ()
@property (nonatomic) NSString *path;
@property (nonatomic, readwrite) RLMSchema *schema;
@end


NSString *const c_defaultRealmFileName = @"default.realm";
static BOOL s_useInMemoryDefaultRealm = NO;
static NSString *s_defaultRealmPath = nil;
static NSArray *s_objectDescriptors = nil;

@implementation RLMRealm {
    NSMapTable *_objects;
    NSRunLoop *_runLoop;
    NSTimer *_updateTimer;
    NSMapTable *_notificationHandlers;
    
    LangBindHelper::TransactLogRegistry *_writeLogs;
    Replication *_replication;
    SharedGroup *_sharedGroup;
    
    Group *_group;
}

+ (BOOL)isCoreDebug {
    return tightdb::Version::has_feature(tightdb::feature_Debug);
}

+ (void)initialize {
    // set up global realm cache
    static dispatch_once_t onceToken;
    dispatch_once(&onceToken, ^{
        // initilize realm cache
        clearRealmCache();
        
        // initialize object store
        RLMInitializeObjectStore();
    });
}

- (instancetype)initWithPath:(NSString *)path readOnly:(BOOL)readonly {
    self = [super init];
    if (self) {
        _path = path;
        _runLoop = [NSRunLoop currentRunLoop];
        _objects = [[NSMapTable alloc] initWithKeyOptions:NSPointerFunctionsOpaquePersonality
                                             valueOptions:NSPointerFunctionsWeakMemory
                                                 capacity:128];
        _notificationHandlers = [NSMapTable mapTableWithKeyOptions:NSPointerFunctionsWeakMemory valueOptions:NSPointerFunctionsWeakMemory];
        _readOnly = readonly;
        _updateTimer = [NSTimer scheduledTimerWithTimeInterval:0.1
                                                        target:[RLMWeakTarget createWithRealm:self]
                                                      selector:@selector(checkForUpdate)
                                                      userInfo:nil
                                                       repeats:YES];
    }
    return self;
}

+(NSString *)defaultPath
{
    return s_defaultRealmPath;
}

+ (NSString *)writeablePathForFile:(NSString*)fileName
{
    NSArray *paths = NSSearchPathForDirectoriesInDomains(NSDocumentDirectory, NSUserDomainMask, YES);
    NSString *documentsDirectory = [paths objectAtIndex:0];
    return [documentsDirectory stringByAppendingPathComponent:fileName];
}

+ (instancetype)defaultRealm
{
    if (!s_defaultRealmPath) {
        s_defaultRealmPath = [RLMRealm writeablePathForFile:c_defaultRealmFileName];
    }
    return [RLMRealm realmWithPath:RLMRealm.defaultPath readOnly:NO error:nil];
}

+ (void)setDefaultRealmPath:(NSString *)path
{
    // if already set then throw
    @synchronized(s_realmsPerPath) {
        if (s_realmsPerPath.count) {
            @throw [NSException exceptionWithName:@"RLMException" reason:@"Can only set default realm path before creating or getting an RLMRealm instance" userInfo:nil];
        }
    }
    s_defaultRealmPath = path;
}

+ (void)useInMemoryDefaultRealm
{
    @synchronized(s_realmsPerPath) {
        if (realmsAtPath(RLMRealm.defaultPath).count) {
            @throw [NSException exceptionWithName:@"RLMException" reason:@"Can only set default realm to use in Memory before creating or getting a default RLMRealm instance" userInfo:nil];
        }
    }
    s_useInMemoryDefaultRealm = YES;
}

+ (instancetype)realmWithPath:(NSString *)path
{
    return [self realmWithPath:path readOnly:NO error:nil];
}

+ (instancetype)realmWithPath:(NSString *)path
                     readOnly:(BOOL)readonly
                        error:(NSError **)outError
{
    return [self realmWithPath:path readOnly:readonly dynamic:NO error:outError];
}

+ (instancetype)realmWithPath:(NSString *)path
                     readOnly:(BOOL)readonly
                      dynamic:(BOOL)dynamic
                        error:(NSError **)outError
{
    if (!path || path.length == 0) {
        @throw [NSException exceptionWithName:@"RLMException"
                                       reason:@"Path is not valid"
                                     userInfo:@{@"path":(path ?: @"nil")}];
    }
    
    NSRunLoop *currentRunloop = [NSRunLoop currentRunLoop];
    if (!currentRunloop) {
        @throw [NSException exceptionWithName:@"realm:runloop_exception"
                                       reason:[NSString stringWithFormat:@"%@ \
                                               can only be called from a thread with a runloop.",
                                               NSStringFromSelector(_cmd)] userInfo:nil];
    }
    
    // try to reuse existing realm first
    RLMRealm *realm = cachedRealm(path);
    if (realm) {
        // if already opened with different read permissions then throw
        if (realm.isReadOnly != readonly) {
            @throw [NSException exceptionWithName:@"RLMException"
                                           reason:@"Realm at path already opened with different read permissions"
                                         userInfo:@{@"path":realm.path}];
        }
        return realm;
    }
    
    realm = [[RLMRealm alloc] initWithPath:path readOnly:readonly];
    if (!realm) {
        return nil;
    }

    NSError *error = nil;
    try {
        if (s_useInMemoryDefaultRealm && [path isEqualToString:RLMRealm.defaultPath]) { // Only for default realm
            realm->_sharedGroup = new SharedGroup(path.UTF8String, false, SharedGroup::durability_MemOnly);
        } else {
        	realm->_writeLogs = tightdb::getWriteLogs(path.UTF8String);
        	realm->_replication = tightdb::makeWriteLogCollector(path.UTF8String);
        	realm->_sharedGroup = new SharedGroup(*realm->_replication);
        }
    }
    catch (File::PermissionDenied &ex) {
        error = make_realm_error(RLMErrorFilePermissionDenied, ex);
    }
    catch (File::Exists &ex) {
        error = make_realm_error(RLMErrorFileExists, ex);
    }
    catch (File::AccessError &ex) {
        error = make_realm_error(RLMErrorFileAccessError, ex);
    }
    catch (SharedGroup::PresumablyStaleLockFile &ex) {
        error = make_realm_error(RLMErrorStaleLockFile, ex);
    }
    catch (SharedGroup::LockFileButNoData &ex) {
        error = make_realm_error(RLMErrorLockFileButNoData, ex);
    }
    catch (exception &ex) {
        error = make_realm_error(RLMErrorFail, ex);
    }
    if (error) {
        if (outError) {
            *outError = error;
            return nil;
        }
        else {
            @throw [NSException exceptionWithName:@"RLMException"
                                           reason:[error localizedDescription]
                                         userInfo:nil];
        }
    }
    
    // begin read
    Group &group = const_cast<Group&>(realm->_sharedGroup->begin_read());
    realm->_group = &group;
    
    if (dynamic) {
        // for dynamic realms, get schema from stored tables
        realm.schema = [RLMSchema dynamicSchemaFromRealm:realm];
    }
    else {
        // set the schema for this realm
        realm.schema = [RLMSchema sharedSchema];

        // initialize object store for this realm
        RLMEnsureRealmTablesExist(realm);
        
        // cache main thread realm at this path
        cacheRealm(realm, path);
    }
    
    return realm;
}

+ (void)clearRealmCache {
    clearRealmCache();
}

- (RLMNotificationToken *)addNotificationBlock:(RLMNotificationBlock)block {
    RLMNotificationToken *token = [[RLMNotificationToken alloc] init];
    token.realm = self;
    token.block = block;
    [_notificationHandlers setObject:token forKey:token];
    return token;
}

- (void)removeNotification:(RLMNotificationToken *)token {
    if (token) {
        [_notificationHandlers removeObjectForKey:token];
        token.realm = nil;
        token.block = nil;
    }
}

- (void)sendNotifications {
    // call this realms notification blocks
    for (RLMNotificationToken *token in _notificationHandlers) {
        token.block(RLMRealmDidChangeNotification, self);
    }
}

- (void)beginWriteTransaction {
    if (!self.inWriteTransaction) {
        try {
            // if we are moving the transaction forward, send local notifications
            if (_sharedGroup->has_changed()) {
                [self sendNotifications];
            }
            
            // upgratde to write
            LangBindHelper::promote_to_write(*_sharedGroup, *_writeLogs);
            
            // update state and make all objects in this realm writable
            _inWriteTransaction = YES;
            [self updateAllObjects];
        }
        catch (std::exception& ex) {
            // File access errors are treated as exceptions here since they should not occur after the shared
            // group has already been successfully opened on the file and memory mapped. The shared group constructor handles
            // the excepted error related to file access.
            throw_objc_exception(ex);
        }
    } else {
        @throw [NSException exceptionWithName:@"RLMException" reason:@"The Realm is already in a writetransaction" userInfo:nil];
    }
}

- (void)commitWriteTransaction {
    if (self.inWriteTransaction) {
        try {
            LangBindHelper::commit_and_continue_as_read(*_sharedGroup);
            
            // update state and make all objects in this realm read-only
            _inWriteTransaction = NO;
            [self updateAllObjects];
            
            // notify other realm istances of changes
            for (RLMRealm *realm in realmsAtPath(_path)) {
                if (![realm isEqual:self]) {
                    [realm->_runLoop performSelector:@selector(refresh) target:realm argument:nil order:0 modes:@[NSRunLoopCommonModes]];
                }
            }
            
            // send local notification
            [self sendNotifications];
        }
        catch (std::exception& ex) {
            throw_objc_exception(ex);
        }
    } else {
       @throw [NSException exceptionWithName:@"RLMException" reason:@"Can't commit a non-existing writetransaction" userInfo:nil];
    }
}

/*
- (void)rollbackWriteTransaction {
    if (self.transactionMode == RLMTransactionModeWrite) {
        try {
            _sharedGroup->rollback();
            _writeGroup = NULL;
            
            [self beginReadTransaction];
        }
        catch (std::exception& ex) {
            throw_objc_exception(ex);
        }
    } else {
        @throw [NSException exceptionWithName:@"RLMException" reason:@"Can't roll-back a non-existing writetransaction" userInfo:nil];
    }
}*/

- (void)dealloc
{
    [_updateTimer invalidate];
    _updateTimer = nil;
    
    if (self.inWriteTransaction) {
        [self commitWriteTransaction];
        NSLog(@"A transaction was lacking explicit commit, but it has been auto committed.");
    }
    
    if (_sharedGroup) {
        delete _sharedGroup;
    }
    if (_replication) {
        delete _replication;
    }
    if (_writeLogs) {
        delete _writeLogs;
    }
}

- (void)refresh {
    try {
        // no-op if writing
        if (self.inWriteTransaction) {
            return;
        }
        
        // advance transaction if database has changed
        if (_sharedGroup->has_changed()) { // Throws
            LangBindHelper::advance_read(*_sharedGroup, *_writeLogs);
            [self updateAllObjects];
            
            // send notification that someone else changed the realm
            [self sendNotifications];
        }
    }
    catch (exception &ex) {
        throw_objc_exception(ex);
    }
}

- (void)registerAccessor:(id<RLMAccessor>)accessor {
    [_objects setObject:accessor forKey:accessor];
}

- (void)updateAllObjects {
    try {
        // refresh all outstanding objects
        for (id<RLMAccessor> obj in _objects.objectEnumerator.allObjects) {
            if ([obj isKindOfClass:RLMObject.class]) {
                if (!((RLMObject *)obj)->_row.is_attached()) {
                    obj.RLMAccessor_invalid = YES;
                    continue; // don't change writeable one invalid
                }
            }
<<<<<<< HEAD
            else if ([obj isKindOfClass:RLMArrayLinkView.class]) {
                [arrays addObject:obj];
=======
            else if([obj isKindOfClass:RLMArrayLinkView.class]) {
                if (!((RLMArrayLinkView *)obj)->_backingLinkView->is_attached()) {
                    obj.RLMAccessor_invalid = YES;
                    continue; // don't change writeable one invalid
                }
>>>>>>> 1a71a4e0
            }
            obj.RLMAccessor_writable = _inWriteTransaction;
        }
    }
    catch (exception &ex) {
        throw_objc_exception(ex);
    }
}

- (tightdb::Group *)group {
    return _group;
}

- (void)addObject:(RLMObject *)object {
    RLMAddObjectToRealm(object, self);
}

- (void)addObjectsFromArray:(id)array {
    for (RLMObject *obj in array) {
        [self addObject:obj];
    }
}

- (void)deleteObject:(RLMObject *)object {
    RLMDeleteObjectFromRealm(object);
}

- (RLMArray *)allObjects:(NSString *)objectClassName {
    return RLMGetObjects(self, objectClassName, nil, nil);
}

- (RLMArray *)objects:(NSString *)objectClassName withPredicateFormat:(NSString *)predicateFormat, ...
{
    NSPredicate *outPredicate = nil;
    RLM_PREDICATE(predicateFormat, outPredicate);
    return [self objects:objectClassName withPredicate:outPredicate];
}

- (RLMArray *)objects:(NSString *)objectClassName withPredicate:(NSPredicate *)predicate
{
    return RLMGetObjects(self, objectClassName, predicate, nil);
}

-(NSUInteger)schemaVersion {
    // FIXME - store version in metadata table - will come with migration support
    return 0;
}

#pragma GCC diagnostic push
#pragma GCC diagnostic ignored "-Wunused-parameter"
-(id)objectForKeyedSubscript:(id <NSCopying>)key {
    @throw [NSException exceptionWithName:@"RLMNotImplementedException"
                                   reason:@"Not yet implemented" userInfo:nil];
}

-(void)setObject:(RLMObject *)obj forKeyedSubscript:(id <NSCopying>)key {
    @throw [NSException exceptionWithName:@"RLMNotImplementedException"
                                   reason:@"Not yet implemented" userInfo:nil];
}
#pragma GCC diagnostic pop

@end<|MERGE_RESOLUTION|>--- conflicted
+++ resolved
@@ -492,16 +492,11 @@
                     continue; // don't change writeable one invalid
                 }
             }
-<<<<<<< HEAD
-            else if ([obj isKindOfClass:RLMArrayLinkView.class]) {
-                [arrays addObject:obj];
-=======
             else if([obj isKindOfClass:RLMArrayLinkView.class]) {
                 if (!((RLMArrayLinkView *)obj)->_backingLinkView->is_attached()) {
                     obj.RLMAccessor_invalid = YES;
                     continue; // don't change writeable one invalid
                 }
->>>>>>> 1a71a4e0
             }
             obj.RLMAccessor_writable = _inWriteTransaction;
         }

////////////////////////////////////////////////////////////////////////////
//
// Copyright 2014 Realm Inc.
//
// Licensed under the Apache License, Version 2.0 (the "License");
// you may not use this file except in compliance with the License.
// You may obtain a copy of the License at
//
// http://www.apache.org/licenses/LICENSE-2.0
//
// Unless required by applicable law or agreed to in writing, software
// distributed under the License is distributed on an "AS IS" BASIS,
// WITHOUT WARRANTIES OR CONDITIONS OF ANY KIND, either express or implied.
// See the License for the specific language governing permissions and
// limitations under the License.
//
////////////////////////////////////////////////////////////////////////////

#import <Foundation/Foundation.h>
#import <Realm/RLMConstants.h>

@class RLMRealm;
@class RLMArray;


/**
 
 In Realm you define your model classes by subclassing RLMObject and adding properties to be persisted.
 You then instantiate and use your custom subclasses instead of using the RLMObject class directly.
 
     // Dog.h
     @interface Dog : RLMObject
     @property NSString *name;
     @property BOOL      adopted;
     @end
 
     // Dog.m
     @implementation Dog
     @end //none needed
 
 ### Supported property types
 
 - `NSString`
 - `NSInteger`, `CGFloat`, `int`, `long`, `float`, and `double`
 - `BOOL` or `bool`
 - `NSDate`
 - `NSData`
 - RLMObject subclasses, so you can have many-to-one relationships.
 - `RLMArray<X>`, where X is an RLMObject subclass, so you can have many-to-many relationships.
 
 ### Attributes for Properties

 You can set which of these properties should be indexed, stored inline, unique, required
 as well as delete rules for the links by implementing the attributesForProperty: method.
 
 You can set properties to ignore (i.e. transient properties you do not want
 persisted to a Realm) by implementing ignoredProperties.
 
 You can set default values for properties by implementing defaultPropertyValues.
 
 ### Querying
 
 You can query an object directly via the class methods: allObjects, objectsWithPredicateFormat:, objectsOrderedBy:withPredicateFormat: and objectForKeyedSubscript:
 These methods allow you to easily query a custom subclass for instances of this class in the
 default Realm. To search in a Realms other than the defaut Realm  use the interface on an RLMRealm instance.
 
 ### Relationships
 
 See our [iOS guide](http://realm.io/docs/ios/latest) for more details.
 
 */


@interface RLMObject : NSObject

/**---------------------------------------------------------------------------------------
 *  @name Creating & Initializing Objects
 * ---------------------------------------------------------------------------------------
 */

/**
 Initialize a standalone RLMObject
 
 Initialize an unpersisted instance of this object.
 Call addObject: on an RLMRealm to add standalone object to a realm.
 
 @see [RLMRealm addObject:]:
 */
-(instancetype)init;

/**
 Helper to return the class name for an RLMObject subclass.
 
 @return    The class name for the model class.
 */
+ (NSString *)className;

/**
 Create an RLMObject within a Realm with a given object.
 
 Creates an instance of this object and adds it to the given Realm populating
 the object with the given object.
 
 @param realm   The Realm in which this object is persisted.
 @param object  The object used to populate the object. This can be any key/value compliant
                object, or a JSON object such as those returned from the methods in NSJSONSerialization, or
                an NSArray with one object for each persisted property. An exception will be
                thrown if all equired properties are not present or no default is provided.
                When passing in an NSArray, all properties must be present and valid.
 
 @see   defaultPropertyValues
 */
+(instancetype)createInRealm:(RLMRealm *)realm withObject:(id)object;

/**
 Create an RLMObject within a Realm with a JSONString.
 
 Creates an instance of this object and adds it to the given Realm populating
 the object with the data in the given JSONString.
 
 @param realm       The Realm in which this object is persisted.
 @param JSONString  An NSString with valid JSON. An exception will be thrown if required properties are
 not present in the JSON for which defaults are not provided.
 
 @see   defaultPropertyValues
 */
// +(instancetype)createInRealm:(RLMRealm *)realm withJSONString:(NSString *)JSONString;

/**
 The Realm in which this object is persisted. Returns nil for standalone objects.
 */
@property (nonatomic, readonly) RLMRealm *realm;


/**---------------------------------------------------------------------------------------
 *  @name Customizing your Objects
 * ---------------------------------------------------------------------------------------
 */

/**
 Implement to set custom attributes for each property.
 
 @param propertyName    Name of property for which attributes have been requested.
 @return                Bitmask of property attributes for the given property.
 */
+ (RLMPropertyAttributes)attributesForProperty:(NSString *)propertyName;

/**
 Implement to indicate the default values to be used for each property.
 
 @return    NSDictionary mapping property names to their default values.
 */
+ (NSDictionary *)defaultPropertyValues;

/**
 Implement to return an array of property names to ignore. These properties will not be persisted
 and are treated as transient.
 
 @return    NSArray of property names to ignore.
 */
+ (NSArray *)ignoredProperties;


/**---------------------------------------------------------------------------------------
 *  @name Getting & Querying Objects from the Default Realm
 *  ---------------------------------------------------------------------------------------
 */

/**
 Get all objects of this type from the default Realm.
 
 @return    An RLMArray of all objects of this type in the default Realm.
 */
+ (RLMArray *)allObjects;

/**
 Get objects matching the given predicate for this type from the default Realm.
 
<<<<<<< HEAD
 @param predicate   An NSPredicate to filter the array.
 
 @return    An RLMArray of objects of the subclass type in the default Realm that match the given predicate
 */
+ (RLMArray *)objectsWhere:(NSPredicate *)predicate;
=======
 @param predicateFormat The predicate format string which can accept variable arguments.
 
 @return    An RLMArray of objects of the subclass type in the default Realm that match the given predicate
 */
+ (RLMArray *)objectsWithPredicateFormat:(NSString *)predicateFormat, ...;
>>>>>>> 4f42fba2

/**
 Get objects matching the given predicate for this type from the default Realm.
 
<<<<<<< HEAD
 @param order       This argument determines how the results are sorted. It can be an NSString containing
 the property name, or an NSSortDescriptor with the property name and order.
 @param predicate   An NSPredicate to filter the array.
=======
 @param predicate   The predicate to filter the objects.
>>>>>>> 4f42fba2
 
 @return    An RLMArray of objects of the subclass type in the default Realm that match the given predicate
 */
<<<<<<< HEAD
+ (RLMArray *)objectsOrderedBy:(id)order where:(NSPredicate *)predicate;

=======
+ (RLMArray *)objectsWithPredicate:(NSPredicate *)predicate;
>>>>>>> 4f42fba2

#pragma mark -

//---------------------------------------------------------------------------------------
// @name Dynamic Accessors
//---------------------------------------------------------------------------------------
//
// Properties on RLMObjects can be accessed and set using keyed subscripting.
// ie. rlmObject[@"propertyName"] = object;
//     id object = rlmObject[@"propertyName"];
//

-(id)objectForKeyedSubscript:(NSString *)key;
-(void)setObject:(id)obj forKeyedSubscript:(NSString *)key;

#pragma mark -

/**---------------------------------------------------------------------------------------
 *  @name Serializing Objects to JSON
 *  ---------------------------------------------------------------------------------------
 */
/**
 Returns this object represented as a JSON string.
 
 @return    JSON string representation of this object.
 */
- (NSString *)JSONString;

@end

//---------------------------------------------------------------------------------------
// @name RLMArray Property Declaration
//---------------------------------------------------------------------------------------
//
// Properties on RLMObjects of type RLMArray must have an associated type. A type is associated
// with an RLMArray property by defining a protocol for the object type which the RLMArray will
// hold. To define an protocol for an object you can use the macro RLM_OBJECT_PROTOCOL:
//
// ie. RLM_ARRAY_TYPE(ObjectType)
//
//     @property RLMArray<ObjectType> *arrayOfObjectTypes;
//
#define RLM_ARRAY_TYPE(RLM_OBJECT_SUBCLASS)\
@protocol RLM_OBJECT_SUBCLASS <NSObject>   \
@end<|MERGE_RESOLUTION|>--- conflicted
+++ resolved
@@ -176,39 +176,20 @@
 /**
  Get objects matching the given predicate for this type from the default Realm.
  
-<<<<<<< HEAD
- @param predicate   An NSPredicate to filter the array.
+ @param predicateFormat The predicate format string which can accept variable arguments.
  
  @return    An RLMArray of objects of the subclass type in the default Realm that match the given predicate
  */
-+ (RLMArray *)objectsWhere:(NSPredicate *)predicate;
-=======
- @param predicateFormat The predicate format string which can accept variable arguments.
++ (RLMArray *)objectsWithPredicateFormat:(NSString *)predicateFormat, ...;
+
+/**
+ Get objects matching the given predicate for this type from the default Realm.
+ 
+ @param predicate   The predicate to filter the objects.
  
  @return    An RLMArray of objects of the subclass type in the default Realm that match the given predicate
  */
-+ (RLMArray *)objectsWithPredicateFormat:(NSString *)predicateFormat, ...;
->>>>>>> 4f42fba2
-
-/**
- Get objects matching the given predicate for this type from the default Realm.
- 
-<<<<<<< HEAD
- @param order       This argument determines how the results are sorted. It can be an NSString containing
- the property name, or an NSSortDescriptor with the property name and order.
- @param predicate   An NSPredicate to filter the array.
-=======
- @param predicate   The predicate to filter the objects.
->>>>>>> 4f42fba2
- 
- @return    An RLMArray of objects of the subclass type in the default Realm that match the given predicate
- */
-<<<<<<< HEAD
-+ (RLMArray *)objectsOrderedBy:(id)order where:(NSPredicate *)predicate;
-
-=======
 + (RLMArray *)objectsWithPredicate:(NSPredicate *)predicate;
->>>>>>> 4f42fba2
 
 #pragma mark -
 

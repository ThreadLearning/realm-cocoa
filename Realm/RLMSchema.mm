////////////////////////////////////////////////////////////////////////////
//
// Copyright 2014 Realm Inc.
//
// Licensed under the Apache License, Version 2.0 (the "License");
// you may not use this file except in compliance with the License.
// You may obtain a copy of the License at
//
// http://www.apache.org/licenses/LICENSE-2.0
//
// Unless required by applicable law or agreed to in writing, software
// distributed under the License is distributed on an "AS IS" BASIS,
// WITHOUT WARRANTIES OR CONDITIONS OF ANY KIND, either express or implied.
// See the License for the specific language governing permissions and
// limitations under the License.
//
////////////////////////////////////////////////////////////////////////////

#import "RLMSchema_Private.h"

#import "RLMAccessor.h"
#import "RLMObject_Private.hpp"
#import "RLMObjectSchema_Private.hpp"
#import "RLMProperty_Private.h"
#import "RLMRealm_Private.hpp"
#import "RLMSwiftSupport.h"
#import "RLMUtil.hpp"

#import "object_store.hpp"
#import "schema.hpp"

#import <realm/group.hpp>

#import <objc/runtime.h>
#include <mutex>

using namespace realm;

const uint64_t RLMNotVersioned = realm::ObjectStore::NotVersioned;

// RLMSchema private properties
@interface RLMSchema ()
@property (nonatomic, readwrite) NSMutableDictionary *objectSchemaByName;
@end

static RLMSchema *s_sharedSchema = [[RLMSchema alloc] init];
static NSMutableDictionary *s_localNameToClass = [[NSMutableDictionary alloc] init];
static NSMutableDictionary *s_privateObjectSubclasses = [[NSMutableDictionary alloc] init];

static enum class SharedSchemaState {
    Uninitialized,
    Initializing,
    Initialized
} s_sharedSchemaState = SharedSchemaState::Uninitialized;

// Caller must @synchronize on s_localNameToClass
static RLMObjectSchema *RLMRegisterClass(Class cls) {
    if (RLMObjectSchema *schema = s_privateObjectSubclasses[[cls className]]) {
        return schema;
    }

    auto prevState = s_sharedSchemaState;
    s_sharedSchemaState = SharedSchemaState::Initializing;
    RLMObjectSchema *schema = [RLMObjectSchema schemaForObjectClass:cls];
    s_sharedSchemaState = prevState;

    // set standalone class on shared shema for standalone object creation
    schema.standaloneClass = RLMStandaloneAccessorClassForObjectClass(schema.objectClass, schema);

    // override sharedSchema class methods for performance
    RLMReplaceSharedSchemaMethod(cls, schema);

    s_privateObjectSubclasses[schema.className] = schema;
    if ([cls shouldIncludeInDefaultSchema]) {
        s_sharedSchema.objectSchemaByName[schema.className] = schema;
    }

    return schema;
}

// Caller must @synchronize on s_localNameToClass
static void RLMRegisterClassLocalNames(Class *classes, NSUInteger count) {
    for (NSUInteger i = 0; i < count; i++) {
        Class cls = classes[i];

        if (!RLMIsObjectSubclass(cls) || RLMIsGeneratedClass(cls)) {
            continue;
        }

        NSString *className = NSStringFromClass(cls);
        if ([RLMSwiftSupport isSwiftClassName:className]) {
            className = [RLMSwiftSupport demangleClassName:className];
        }
        // NSStringFromClass demangles the names for top-level Swift classes
        // but not for nested classes. _T indicates it's a Swift symbol, t
        // indicates it's a type, and C indicates it's a class.
        else if ([className hasPrefix:@"_TtC"]) {
            @throw RLMException(@"RLMObject subclasses cannot be nested within other declarations. Please move %@ to global scope.", className);
        }

        if (Class existingClass = s_localNameToClass[className]) {
            if (existingClass != cls) {
                @throw RLMException(@"RLMObject subclasses with the same name cannot be included twice in the same target. "
                                    @"Please make sure '%@' is only linked once to your current target.", className);
            }
            continue;
        }

        s_localNameToClass[className] = cls;
        RLMReplaceClassNameMethod(cls, className);
    }
}

@implementation RLMSchema {
    NSArray *_objectSchema;
}

- (instancetype)init {
    self = [super init];
    if (self) {
        _objectSchemaByName = [[NSMutableDictionary alloc] init];
    }
    return self;
}

- (NSArray *)objectSchema {
    if (!_objectSchema) {
        _objectSchema = [_objectSchemaByName allValues];
    }
    return _objectSchema;
}

- (void)setObjectSchema:(NSArray *)objectSchema {
    _objectSchema = objectSchema;
    _objectSchemaByName = [NSMutableDictionary dictionaryWithCapacity:objectSchema.count];
    for (RLMObjectSchema *object in objectSchema) {
        [_objectSchemaByName setObject:object forKey:object.className];
    }
}

- (RLMObjectSchema *)schemaForClassName:(NSString *)className {
    return _objectSchemaByName[className];
}

- (RLMObjectSchema *)objectForKeyedSubscript:(__unsafe_unretained id<NSCopying> const)className {
    RLMObjectSchema *schema = _objectSchemaByName[className];
    if (!schema) {
        @throw RLMException(@"Object type '%@' not persisted in Realm", className);
    }
    return schema;
}

+ (instancetype)schemaWithObjectClasses:(NSArray *)classes {
    NSUInteger count = classes.count;
    auto classArray = std::make_unique<__unsafe_unretained Class[]>(count);
    [classes getObjects:classArray.get() range:NSMakeRange(0, count)];

    RLMSchema *schema = [[self alloc] init];
    @synchronized(s_localNameToClass) {
        RLMRegisterClassLocalNames(classArray.get(), count);

        schema->_objectSchemaByName = [NSMutableDictionary dictionaryWithCapacity:count];
        for (Class cls in classes) {
            if (!RLMIsObjectSubclass(cls)) {
                @throw RLMException(@"Can't add non-Object type '%@' to a schema.", cls);
            }
            schema->_objectSchemaByName[[cls className]] = RLMRegisterClass(cls);
        }
    }

    NSMutableArray *errors = [NSMutableArray new];
    // Verify that all of the targets of links are included in the class list
    [schema->_objectSchemaByName enumerateKeysAndObjectsUsingBlock:^(id, RLMObjectSchema *objectSchema, BOOL *) {
        for (RLMProperty *prop in objectSchema.properties) {
            if (prop.type != RLMPropertyTypeObject && prop.type != RLMPropertyTypeArray) {
                continue;
            }
            if (!schema->_objectSchemaByName[prop.objectClassName]) {
                [errors addObject:[NSString stringWithFormat:@"- '%@.%@' links to class '%@', which is missing from the list of classes to persist", objectSchema.className, prop.name, prop.objectClassName]];
            }
        }
    }];
    if (errors.count) {
        @throw RLMException(@"Invalid class subset list:\n%@", [errors componentsJoinedByString:@"\n"]);
    }

<<<<<<< HEAD
        // FIXME: Temporary hack to ensure that initial transactions are
        // identical as long as the application code is identical.
        NSArray *newClassesOrderedByName = [newClasses sortedArrayUsingComparator:^NSComparisonResult(id a, id b) {
            NSString *a2 = NSStringFromClass((Class)a);
            NSString *b2 = NSStringFromClass((Class)b);
            return [a2 compare:b2];
        }];

        NSMutableArray *schemas = [NSMutableArray arrayWithCapacity:newClasses.count];
        for (Class cls in newClassesOrderedByName) {
            RLMObjectSchema *schema = [RLMObjectSchema schemaForObjectClass:cls];

            // set standalone class on shared shema for standalone object creation
            schema.standaloneClass = RLMStandaloneAccessorClassForObjectClass(schema.objectClass, schema);

            // override sharedSchema classs methods for performance
            RLMReplaceSharedSchemaMethod(cls, schema);
=======
    return schema;
}
>>>>>>> 8dfde271

+ (RLMObjectSchema *)sharedSchemaForClass:(Class)cls {
    @synchronized(s_localNameToClass) {
        // We create instances of Swift objects during schema init, and they
        // obviously need to not also try to initialize the schema
        if (s_sharedSchemaState == SharedSchemaState::Initializing) {
            return nil;
        }

        RLMRegisterClassLocalNames(&cls, 1);
        return RLMRegisterClass(cls);
    }
}

+ (instancetype)partialSharedSchema {
    return s_sharedSchema;
}

// schema based on runtime objects
+ (instancetype)sharedSchema {
    @synchronized(s_localNameToClass) {
        // We replace this method with one which just returns s_sharedSchema
        // once initialization is complete, but we still need to check if it's
        // already complete because it may have been done by another thread
        // while we were waiting for the lock
        if (s_sharedSchemaState == SharedSchemaState::Initialized) {
            return s_sharedSchema;
        }

        if (s_sharedSchemaState == SharedSchemaState::Initializing) {
            @throw RLMException(@"Illegal recursive call of +[%@ %@]. Note: Properties of Swift `Object` classes must not be prepopulated with queried results from a Realm.", self, NSStringFromSelector(_cmd));
        }

        s_sharedSchemaState = SharedSchemaState::Initializing;
        try {
            // Make sure we've discovered all classes
            {
                unsigned int numClasses;
                using malloc_ptr = std::unique_ptr<__unsafe_unretained Class[], decltype(&free)>;
                malloc_ptr classes(objc_copyClassList(&numClasses), &free);
                RLMRegisterClassLocalNames(classes.get(), numClasses);
            }

            [s_localNameToClass enumerateKeysAndObjectsUsingBlock:^(NSString *, Class cls, BOOL *) {
                RLMRegisterClass(cls);
            }];
        }
        catch (...) {
            s_sharedSchemaState = SharedSchemaState::Uninitialized;
            throw;
        }

        // Replace this method with one that doesn't need to acquire a lock
        Class metaClass = objc_getMetaClass(class_getName(self));
        IMP imp = imp_implementationWithBlock(^{ return s_sharedSchema; });
        class_replaceMethod(metaClass, @selector(sharedSchema), imp, "@@:");

        s_sharedSchemaState = SharedSchemaState::Initialized;
    }

    return s_sharedSchema;
}

// schema based on tables in a realm
+ (instancetype)dynamicSchemaFromObjectStoreSchema:(Schema &)objectStoreSchema {
    // cache descriptors for all subclasses of RLMObject
    NSMutableArray *schemaArray = [NSMutableArray arrayWithCapacity:objectStoreSchema.size()];
    for (auto &objectSchema : objectStoreSchema) {
        RLMObjectSchema *schema = [RLMObjectSchema objectSchemaForObjectStoreSchema:objectSchema];
        [schemaArray addObject:schema];
    }

    // set class array and mapping
    RLMSchema *schema = [RLMSchema new];
    schema.objectSchema = schemaArray;
    return schema;
}

+ (Class)classForString:(NSString *)className {
    if (Class cls = s_localNameToClass[className]) {
        return cls;
    }

    if (Class cls = NSClassFromString(className)) {
        return RLMIsObjectSubclass(cls) ? cls : nil;
    }

    // className might be the local name of a Swift class we haven't registered
    // yet, so scan them all then recheck
    {
        unsigned int numClasses;
        std::unique_ptr<__unsafe_unretained Class[], decltype(&free)> classes(objc_copyClassList(&numClasses), &free);
        RLMRegisterClassLocalNames(classes.get(), numClasses);
    }

    return s_localNameToClass[className];
}

- (id)copyWithZone:(NSZone *)zone {
    RLMSchema *schema = [[RLMSchema allocWithZone:zone] init];
    schema->_objectSchemaByName = [[NSMutableDictionary allocWithZone:zone]
                                   initWithDictionary:_objectSchemaByName copyItems:YES];
    return schema;
}

- (instancetype)shallowCopy {
    RLMSchema *schema = [[RLMSchema alloc] init];
    schema->_objectSchemaByName = [[NSMutableDictionary alloc] initWithCapacity:_objectSchemaByName.count];
    [_objectSchemaByName enumerateKeysAndObjectsUsingBlock:^(NSString *name, RLMObjectSchema *objectSchema, BOOL *) {
        schema->_objectSchemaByName[name] = [objectSchema shallowCopy];
    }];
    return schema;
}

- (BOOL)isEqualToSchema:(RLMSchema *)schema {
    if (_objectSchemaByName.count != schema->_objectSchemaByName.count) {
        return NO;
    }
    __block BOOL matches = YES;
    [_objectSchemaByName enumerateKeysAndObjectsUsingBlock:^(NSString *name, RLMObjectSchema *objectSchema, BOOL *stop) {
        if (![schema->_objectSchemaByName[name] isEqualToObjectSchema:objectSchema]) {
            *stop = YES;
            matches = NO;
        }
    }];
    return matches;
}

- (NSString *)description {
    NSMutableString *objectSchemaString = [NSMutableString string];
    NSArray *sort = @[[NSSortDescriptor sortDescriptorWithKey:@"className" ascending:YES]];
    for (RLMObjectSchema *objectSchema in [self.objectSchema sortedArrayUsingDescriptors:sort]) {
        [objectSchemaString appendFormat:@"\t%@\n",
         [objectSchema.description stringByReplacingOccurrencesOfString:@"\n" withString:@"\n\t"]];
    }
    return [NSString stringWithFormat:@"Schema {\n%@}", objectSchemaString];
}

- (std::unique_ptr<Schema>)objectStoreCopy {
    std::vector<realm::ObjectSchema> schema;
    schema.reserve(_objectSchemaByName.count);
    [_objectSchemaByName enumerateKeysAndObjectsUsingBlock:[&](NSString *, RLMObjectSchema *objectSchema, BOOL *) {
        schema.push_back(objectSchema.objectStoreCopy);
    }];
    return std::make_unique<realm::Schema>(std::move(schema));
}

@end<|MERGE_RESOLUTION|>--- conflicted
+++ resolved
@@ -184,28 +184,8 @@
         @throw RLMException(@"Invalid class subset list:\n%@", [errors componentsJoinedByString:@"\n"]);
     }
 
-<<<<<<< HEAD
-        // FIXME: Temporary hack to ensure that initial transactions are
-        // identical as long as the application code is identical.
-        NSArray *newClassesOrderedByName = [newClasses sortedArrayUsingComparator:^NSComparisonResult(id a, id b) {
-            NSString *a2 = NSStringFromClass((Class)a);
-            NSString *b2 = NSStringFromClass((Class)b);
-            return [a2 compare:b2];
-        }];
-
-        NSMutableArray *schemas = [NSMutableArray arrayWithCapacity:newClasses.count];
-        for (Class cls in newClassesOrderedByName) {
-            RLMObjectSchema *schema = [RLMObjectSchema schemaForObjectClass:cls];
-
-            // set standalone class on shared shema for standalone object creation
-            schema.standaloneClass = RLMStandaloneAccessorClassForObjectClass(schema.objectClass, schema);
-
-            // override sharedSchema classs methods for performance
-            RLMReplaceSharedSchemaMethod(cls, schema);
-=======
-    return schema;
-}
->>>>>>> 8dfde271
+    return schema;
+}
 
 + (RLMObjectSchema *)sharedSchemaForClass:(Class)cls {
     @synchronized(s_localNameToClass) {
@@ -249,9 +229,16 @@
                 RLMRegisterClassLocalNames(classes.get(), numClasses);
             }
 
-            [s_localNameToClass enumerateKeysAndObjectsUsingBlock:^(NSString *, Class cls, BOOL *) {
+            // FIXME: Temporary hack to ensure that initial transactions are
+            // identical as long as the application code is identical.
+            NSArray *newClassesOrderedByName = [s_localNameToClass.allValues sortedArrayUsingComparator:^NSComparisonResult(id a, id b) {
+                NSString *a2 = NSStringFromClass((Class)a);
+                NSString *b2 = NSStringFromClass((Class)b);
+                return [a2 compare:b2];
+            }];
+            for (Class cls in newClassesOrderedByName) {
                 RLMRegisterClass(cls);
-            }];
+            }
         }
         catch (...) {
             s_sharedSchemaState = SharedSchemaState::Uninitialized;

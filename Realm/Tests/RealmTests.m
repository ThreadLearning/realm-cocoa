////////////////////////////////////////////////////////////////////////////
//
// Copyright 2014 Realm Inc.
//
// Licensed under the Apache License, Version 2.0 (the "License");
// you may not use this file except in compliance with the License.
// You may obtain a copy of the License at
//
// http://www.apache.org/licenses/LICENSE-2.0
//
// Unless required by applicable law or agreed to in writing, software
// distributed under the License is distributed on an "AS IS" BASIS,
// WITHOUT WARRANTIES OR CONDITIONS OF ANY KIND, either express or implied.
// See the License for the specific language governing permissions and
// limitations under the License.
//
////////////////////////////////////////////////////////////////////////////

#import "RLMTestCase.h"
#import "XCTestCase+AsyncTesting.h"

@interface RLMRealm ()

+ (BOOL)isCoreDebug;

@end

@interface RealmTests : RLMTestCase
@end

@implementation RealmTests

#pragma mark - Tests

- (void)testCoreDebug {
#if DEBUG
    XCTAssertTrue([RLMRealm isCoreDebug], @"Debug version of Realm should use libtightdb{-ios}-dbg");
#else
    XCTAssertFalse([RLMRealm isCoreDebug], @"Release version of Realm should use libtightdb{-ios}");
#endif
}

- (void)testRealmExists {
    RLMRealm *realm = [self realmWithTestPath];
    XCTAssertNotNil(realm, @"realm should not be nil");
    XCTAssertEqual([realm class], [RLMRealm class], @"realm should be of class RLMRealm");
}

- (void)testRealmAddAndRemoveObjects {
    RLMRealm *realm = [self realmWithTestPath];
    [realm beginWriteTransaction];
<<<<<<< HEAD
    [StringObject createInRealm:realm withObject:@[@"a"]];
    [StringObject createInRealm:realm withObject:@[@"b"]];
    [StringObject createInRealm:realm withObject:@[@"c"]];
    XCTAssertEqual([realm objects:[StringObject className] where:nil].count, (NSUInteger)3, @"Expecting 3 objects");
=======
    [RLMTestObject createInRealm:realm withObject:@[@"a"]];
    [RLMTestObject createInRealm:realm withObject:@[@"b"]];
    [RLMTestObject createInRealm:realm withObject:@[@"c"]];
    XCTAssertEqual([realm objects:[RLMTestObject className] withPredicate:nil].count, (NSUInteger)3, @"Expecting 3 objects");
>>>>>>> a3fe4b9f
    [realm commitWriteTransaction];
    
    // test again after write transaction
    RLMArray *objects = [realm allObjects:StringObject.className];
    XCTAssertEqual(objects.count, (NSUInteger)3, @"Expecting 3 objects");
    XCTAssertEqualObjects([objects.firstObject stringCol], @"a", @"Expecting column to be 'a'");

    [realm beginWriteTransaction];
    [realm deleteObject:objects[2]];
    [realm deleteObject:objects[0]];
<<<<<<< HEAD
    XCTAssertEqual([realm objects:[StringObject className] where:nil].count, (NSUInteger)1, @"Expecting 1 object");
=======
    XCTAssertEqual([realm objects:[RLMTestObject className] withPredicate:nil].count, (NSUInteger)1, @"Expecting 1 object");
>>>>>>> a3fe4b9f
    [realm commitWriteTransaction];
    
    objects = [realm allObjects:[StringObject className]];
    XCTAssertEqual(objects.count, (NSUInteger)1, @"Expecting 1 object");
    XCTAssertEqualObjects([objects.firstObject stringCol], @"b", @"Expecting column to be 'b'");
}


- (void)testRealmIsUpdatedAfterBackgroundUpdate {
    RLMRealm *realm = [self realmWithTestPath];
    __block BOOL notificationFired = NO;
    RLMNotificationToken *token = [realm addNotificationBlock:^(__unused NSString *note, RLMRealm * realm) {
        XCTAssertNotNil(realm, @"Realm should not be nil");
        notificationFired = YES;
        [self notify:XCTAsyncTestCaseStatusSucceeded];
    }];
    
    dispatch_queue_t queue = dispatch_queue_create("background", 0);
    dispatch_async(queue, ^{
        RLMRealm *realm = [self realmWithTestPath];
        [realm beginWriteTransaction];
        [StringObject createInRealm:realm withObject:@[@"string"]];
        [realm commitWriteTransaction];
    });
    
    [self waitForStatus:XCTAsyncTestCaseStatusSucceeded timeout:2.0f];
    [realm removeNotification:token];

    XCTAssertTrue(notificationFired, @"A notification should have fired after a table was created");
}

- (void)testRealmIsUpdatedImmediatelyAfterBackgroundUpdate {
    RLMRealm *realm = [self realmWithTestPath];

    __block BOOL notificationFired = NO;
     RLMNotificationToken *token = [realm addNotificationBlock:^(__unused NSString *note, RLMRealm * realm) {
        XCTAssertNotNil(realm, @"Realm should not be nil");
        notificationFired = YES;
        [self notify:XCTAsyncTestCaseStatusSucceeded];
    }];
    
    dispatch_queue_t queue = dispatch_queue_create("background", 0);
    dispatch_async(queue, ^{
        RLMRealm *realm = [self realmWithTestPath];
        StringObject *obj = [[StringObject alloc] init];
        obj.stringCol = @"string";
        [realm beginWriteTransaction];
        [realm addObject:obj];
        [realm commitWriteTransaction];
    });
    
    // this should complete very fast before the timer
    [self waitForStatus:XCTAsyncTestCaseStatusSucceeded timeout:0.001f];
    [realm removeNotification:token];
    
    XCTAssertTrue(notificationFired, @"A notification should have fired immediately a table was created in the background");
    
    // get object
<<<<<<< HEAD
    RLMArray *objects = [realm objects:StringObject.className where:nil];
    XCTAssertTrue(objects.count == 1, @"There should be 1 object of type StringObject");
    XCTAssertEqualObjects([objects[0] stringCol], @"string", @"Value of first column should be 'string'");
=======
    RLMArray *objects = [realm objects:RLMTestObject.className withPredicate:nil];
    XCTAssertTrue(objects.count == 1, @"There should be 1 object of type RLMTestObject");
    XCTAssertEqualObjects([objects[0] column], @"string", @"Value of first column should be 'string'");
>>>>>>> a3fe4b9f
}

/* FIXME: disabled until we have per file compile options
 - (void)testRealmWriteImplicitCommit
 {
 RLMRealm * realm = [self realmWithTestPath];
 [realm beginWriteTransaction];
 RLMTable *table = [realm createTableWithName:@"table"];
 [table addColumnWithName:@"col0" type:RLMPropertyTypeInt];
 [realm commitWriteTransaction];
 
 @autoreleasepool {
 [realm beginWriteTransaction];
 [table addRow:@[@10]];
 
 // make sure we can see the new row on the write thread
 XCTAssertTrue([table rowCount] == 1, @"Rows were added");
 
 // make sure we can't see the new row in another thread
 dispatch_async(dispatch_get_global_queue(0, 0), ^{
 RLMRealm *bgrealm = [self realmWithTestPath];
 RLMTable *table = [bgrealm tableWithName:@"table"];
 XCTAssertTrue([table rowCount] == 0, @"Don't see the new row");
 [self notify:XCTAsyncTestCaseStatusSucceeded];
 });
 
 [self waitForStatus:XCTAsyncTestCaseStatusSucceeded timeout:2.0f];
 }
 
 // make sure implicit commit took place
 dispatch_async(dispatch_get_global_queue(0, 0), ^{
 RLMRealm *bgrealm = [self realmWithTestPath];
 RLMTable *table = [bgrealm tableWithName:@"table"];
 XCTAssertTrue([table rowCount] == 1, @"See the new row");
 [self notify:XCTAsyncTestCaseStatusSucceeded];
 });
 
 [self waitForStatus:XCTAsyncTestCaseStatusSucceeded timeout:2.0f];
 }
 */

- (void)testRealmInMemory
{
    RLMRealm *realmWithFile = [RLMRealm defaultRealm];
    [realmWithFile beginWriteTransaction];
    [StringObject createInRealm:realmWithFile withObject:@[@"a"]];
    [realmWithFile commitWriteTransaction];
    XCTAssertThrows([RLMRealm useInMemoryDefaultRealm], @"Realm instances already created");
}

- (void)testRealmInMemory2
{
    [RLMRealm useInMemoryDefaultRealm];
    
    RLMRealm *realmInMemory = [RLMRealm defaultRealm];
    [realmInMemory beginWriteTransaction];
<<<<<<< HEAD
    [StringObject createInRealm:realmInMemory withObject:@[@"a"]];
    [StringObject createInRealm:realmInMemory withObject:@[@"b"]];
    [StringObject createInRealm:realmInMemory withObject:@[@"c"]];
    XCTAssertEqual([realmInMemory objects:[StringObject className] where:nil].count, (NSUInteger)3, @"Expecting 3 objects");
=======
    [RLMTestObject createInRealm:realmInMemory withObject:@[@"a"]];
    [RLMTestObject createInRealm:realmInMemory withObject:@[@"b"]];
    [RLMTestObject createInRealm:realmInMemory withObject:@[@"c"]];
    XCTAssertEqual([realmInMemory objects:[RLMTestObject className] withPredicate:nil].count, (NSUInteger)3, @"Expecting 3 objects");
>>>>>>> a3fe4b9f
    [realmInMemory commitWriteTransaction];
}

@end<|MERGE_RESOLUTION|>--- conflicted
+++ resolved
@@ -49,17 +49,10 @@
 - (void)testRealmAddAndRemoveObjects {
     RLMRealm *realm = [self realmWithTestPath];
     [realm beginWriteTransaction];
-<<<<<<< HEAD
     [StringObject createInRealm:realm withObject:@[@"a"]];
     [StringObject createInRealm:realm withObject:@[@"b"]];
     [StringObject createInRealm:realm withObject:@[@"c"]];
-    XCTAssertEqual([realm objects:[StringObject className] where:nil].count, (NSUInteger)3, @"Expecting 3 objects");
-=======
-    [RLMTestObject createInRealm:realm withObject:@[@"a"]];
-    [RLMTestObject createInRealm:realm withObject:@[@"b"]];
-    [RLMTestObject createInRealm:realm withObject:@[@"c"]];
-    XCTAssertEqual([realm objects:[RLMTestObject className] withPredicate:nil].count, (NSUInteger)3, @"Expecting 3 objects");
->>>>>>> a3fe4b9f
+    XCTAssertEqual([realm objects:[StringObject className] withPredicate:nil].count, (NSUInteger)3, @"Expecting 3 objects");
     [realm commitWriteTransaction];
     
     // test again after write transaction
@@ -70,11 +63,7 @@
     [realm beginWriteTransaction];
     [realm deleteObject:objects[2]];
     [realm deleteObject:objects[0]];
-<<<<<<< HEAD
-    XCTAssertEqual([realm objects:[StringObject className] where:nil].count, (NSUInteger)1, @"Expecting 1 object");
-=======
-    XCTAssertEqual([realm objects:[RLMTestObject className] withPredicate:nil].count, (NSUInteger)1, @"Expecting 1 object");
->>>>>>> a3fe4b9f
+    XCTAssertEqual([realm objects:[StringObject className] withPredicate:nil].count, (NSUInteger)1, @"Expecting 1 object");
     [realm commitWriteTransaction];
     
     objects = [realm allObjects:[StringObject className]];
@@ -133,15 +122,9 @@
     XCTAssertTrue(notificationFired, @"A notification should have fired immediately a table was created in the background");
     
     // get object
-<<<<<<< HEAD
-    RLMArray *objects = [realm objects:StringObject.className where:nil];
+    RLMArray *objects = [realm objects:StringObject.className withPredicate:nil];
     XCTAssertTrue(objects.count == 1, @"There should be 1 object of type StringObject");
     XCTAssertEqualObjects([objects[0] stringCol], @"string", @"Value of first column should be 'string'");
-=======
-    RLMArray *objects = [realm objects:RLMTestObject.className withPredicate:nil];
-    XCTAssertTrue(objects.count == 1, @"There should be 1 object of type RLMTestObject");
-    XCTAssertEqualObjects([objects[0] column], @"string", @"Value of first column should be 'string'");
->>>>>>> a3fe4b9f
 }
 
 /* FIXME: disabled until we have per file compile options
@@ -198,17 +181,10 @@
     
     RLMRealm *realmInMemory = [RLMRealm defaultRealm];
     [realmInMemory beginWriteTransaction];
-<<<<<<< HEAD
     [StringObject createInRealm:realmInMemory withObject:@[@"a"]];
     [StringObject createInRealm:realmInMemory withObject:@[@"b"]];
     [StringObject createInRealm:realmInMemory withObject:@[@"c"]];
-    XCTAssertEqual([realmInMemory objects:[StringObject className] where:nil].count, (NSUInteger)3, @"Expecting 3 objects");
-=======
-    [RLMTestObject createInRealm:realmInMemory withObject:@[@"a"]];
-    [RLMTestObject createInRealm:realmInMemory withObject:@[@"b"]];
-    [RLMTestObject createInRealm:realmInMemory withObject:@[@"c"]];
-    XCTAssertEqual([realmInMemory objects:[RLMTestObject className] withPredicate:nil].count, (NSUInteger)3, @"Expecting 3 objects");
->>>>>>> a3fe4b9f
+    XCTAssertEqual([realmInMemory objects:[StringObject className] withPredicate:nil].count, (NSUInteger)3, @"Expecting 3 objects");
     [realmInMemory commitWriteTransaction];
 }
 

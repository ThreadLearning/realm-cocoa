/*************************************************************************
 *
 * TIGHTDB CONFIDENTIAL
 * __________________
 *
 *  [2011] - [2014] TightDB Inc
 *  All Rights Reserved.
 *
 * NOTICE:  All information contained herein is, and remains
 * the property of TightDB Incorporated and its suppliers,
 * if any.  The intellectual and technical concepts contained
 * herein are proprietary to TightDB Incorporated
 * and its suppliers and may be covered by U.S. and Foreign Patents,
 * patents in process, and are protected by trade secret or copyright law.
 * Dissemination of this information or reproduction of this material
 * is strictly forbidden unless prior written permission is obtained
 * from TightDB Incorporated.
 *
 **************************************************************************/

#import <Foundation/Foundation.h>

#include <tightdb/util/unique_ptr.hpp>
#include <tightdb/table.hpp>
#include <tightdb/descriptor.hpp>
#include <tightdb/table_view.hpp>
#include <tightdb/lang_bind_helper.hpp>

#import "TDBTable_noinst.h"
#import "TDBView_noinst.h"
#import "TDBQuery_noinst.h"
#import "TDBRow.h"
#import "TDBDescriptor_noinst.h"
#import "TDBColumnProxy.h"
#import "NSData+TDBGetBinaryData.h"
#import "PrivateTDB.h"
#import "TDBSmartContext_noinst.h"
#import "util_noinst.hpp"

using namespace std;


@implementation TDBTable
{
    tightdb::TableRef m_table;
    id m_parent;
    BOOL m_read_only;
    TDBRow* m_tmp_row;
}



-(instancetype)init
{
    self = [super init];
    if (self) {
        m_read_only = NO;
        m_table = tightdb::Table::create(); // FIXME: May throw
    }
    return self;
}

-(instancetype)initWithColumns:(NSArray *)columns
{
    self = [super init];
    if (!self)
        return nil;

    m_read_only = NO;
    m_table = tightdb::Table::create(); // FIXME: May throw

    if (!set_columns(m_table, columns)) {
        m_table.reset();

        // Parsing the schema failed
        //TODO: More detailed error msg in exception
        NSException* exception = [NSException exceptionWithName:@"tightdb:invalid_columns"
                                                         reason:@"The supplied list of columns was invalid"
                                                       userInfo:[NSMutableDictionary dictionary]];
        [exception raise];
    }

    return self;
}

-(id)_initRaw
{
    self = [super init];
    return self;
}

-(void)dealloc
{
#ifdef TIGHTDB_DEBUG
    // NSLog(@"TDBTable dealloc");
#endif
    m_parent = nil; // FIXME: Does this really make a difference?
}

-(BOOL)_checkType
{
    return YES;
    // Dummy - must be overridden in tightdb.h - Check if spec matches the macro definitions
}

-(TDBRow*)getRow
{
    return m_tmp_row = [[TDBRow alloc] initWithTable:self ndx:0];
}
-(void)clearRow
{
    // Dummy - must be overridden in tightdb.h

    // TODO: This method was never overridden in tightdh.h. Presumably above comment is made by Thomas.
    //       Clarify if we need the method.
}

- (NSUInteger)countByEnumeratingWithState:(NSFastEnumerationState*)state objects:(id __unsafe_unretained*)stackbuf count:(NSUInteger)len
{
    static_cast<void>(len);
    if(state->state == 0) {
        const unsigned long* ptr = static_cast<const unsigned long*>(objc_unretainedPointer(self));
        state->mutationsPtr = const_cast<unsigned long*>(ptr); // FIXME: This casting away of constness seems dangerous. Is it?
        TDBRow* tmp = [self getRow];
        *stackbuf = tmp;
    }
    if (state->state < self.rowCount) {
        [((TDBRow*)*stackbuf) TDB_setNdx:state->state];
        state->itemsPtr = stackbuf;
        state->state++;
    }
    else {
        *stackbuf = nil;
        state->itemsPtr = nil;
        state->mutationsPtr = nil;
        [self clearRow];
        return 0;
    }
    return 1;
}

-(tightdb::Table&)getNativeTable
{
    return *m_table;
}

-(void)setNativeTable:(tightdb::Table*)table
{
    m_table.reset(table);
}

-(void)setParent:(id)parent
{
    m_parent = parent;
}

-(void)setReadOnly:(BOOL)read_only
{
    m_read_only = read_only;
}

-(BOOL)isReadOnly
{
    return m_read_only;
}

-(BOOL)isEqual:(id)other
{
    if ([other isKindOfClass:[TDBTable class]])
        return *m_table == *(((TDBTable *)other)->m_table);
    return NO;
}

//
// This method will return NO if it encounters a memory allocation
// error (out of memory).
//
// The specified table class must be one that is declared by using
// one of the table macros TIGHTDB_TABLE_*.
//
// FIXME: Check that the specified class derives from TDBTable.
-(BOOL)hasSameDescriptorAs:(__unsafe_unretained Class)tableClass
{
    TDBTable* table = [[tableClass alloc] _initRaw];
    if (TIGHTDB_LIKELY(table)) {
        [table setNativeTable:m_table.get()];
        [table setParent:m_parent];
        [table setReadOnly:m_read_only];
        if ([table _checkType])
            return YES;
    }
    return NO;
}

//
// If the type of this table is not compatible with the specified
// table class, then this method returns nil. It also returns nil if
// it encounters a memory allocation error (out of memory).
//
// The specified table class must be one that is declared by using
// one of the table macros TIGHTDB_TABLE_*.
//
// FIXME: Check that the specified class derives from TDBTable.
-(id)castToTypedTableClass:(__unsafe_unretained Class)typedTableClass
{
    TDBTable* table = [[typedTableClass alloc] _initRaw];
    if (TIGHTDB_LIKELY(table)) {
        [table setNativeTable:m_table.get()];
        [table setParent:m_parent];
        [table setReadOnly:m_read_only];
        if (![table _checkType])
            return nil;
    }
    return table;
}

<<<<<<< HEAD
=======
-(void)dealloc
{
    if ([m_parent isKindOfClass:[TDBSmartContext class]]) {
        TDBSmartContext *context = (TDBSmartContext *)m_parent;
        [context tableRefDidDie];
    }
}

>>>>>>> 5dfd14b0
-(NSUInteger)columnCount
{
    return m_table->get_column_count();
}

-(NSString*)nameOfColumnWithIndex:(NSUInteger)ndx
{
    return to_objc_string(m_table->get_column_name(ndx));
}

-(NSUInteger)indexOfColumnWithName:(NSString *)name
{
    return was_not_found(m_table->get_column_index(ObjcStringAccessor(name)));
}

-(TDBType)columnTypeOfColumnWithIndex:(NSUInteger)ndx
{
    return TDBType(m_table->get_column_type(ndx));
}

-(TDBDescriptor*)descriptor
{
    return [self descriptorWithError:nil];
}

-(TDBDescriptor*)descriptorWithError:(NSError* __autoreleasing*)error
{
    tightdb::DescriptorRef desc = m_table->get_descriptor();
    BOOL read_only = m_read_only || m_table->has_shared_type();
    return [TDBDescriptor descWithDesc:desc.get() readOnly:read_only error:error];
}

-(NSUInteger)rowCount // Implementing property accessor
{
    return m_table->size();
}

-(TDBRow*)insertEmptyRowAtIndex:(NSUInteger)ndx
{
    [self TDBInsertRow:ndx];
    return [[TDBRow alloc] initWithTable:self ndx:ndx];
}

-(BOOL)TDBInsertRow:(NSUInteger)ndx
{
    return [self TDBInsertRow:ndx error:nil];
}

-(BOOL)TDBInsertRow:(NSUInteger)ndx error:(NSError* __autoreleasing*)error
{
    if (m_read_only) {
        if (error)
            *error = make_tightdb_error(tdb_err_FailRdOnly, @"Tried to insert row while read-only.");
        return NO;
    }
    
    TIGHTDB_EXCEPTION_ERRHANDLER(m_table->insert_empty_row(ndx);, 0);
    return YES;
}


-(NSUInteger)TDB_addEmptyRow
{
    return [self TDB_addEmptyRows:1];
}

-(NSUInteger)TDB_addEmptyRows:(NSUInteger)num_rows
{
    // TODO: Use a macro or a function for error handling

    if(m_read_only) {
        @throw [NSException exceptionWithName:@"tightdb:table_is_read_only"
                                       reason:@"You tried to modify a table in read only mode"
                                     userInfo:nil];
    }

    NSUInteger index;
    try {
        index = m_table->add_empty_row(num_rows);
    }
    catch(std::exception& ex) {
        @throw [NSException exceptionWithName:@"tightdb:core_exception"
                                       reason:[NSString stringWithUTF8String:ex.what()]
                                     userInfo:nil];
    }

    return index;
}

-(TDBRow *)objectAtIndexedSubscript:(NSUInteger)ndx
{
    return [[TDBRow alloc] initWithTable:self ndx:ndx];
}

-(void)setObject:(id)newValue atIndexedSubscript:(NSUInteger)rowIndex
{
    tightdb::Table& table = *m_table;
    tightdb::ConstDescriptorRef desc = table.get_descriptor();

    if (table.size() < (size_t)rowIndex) {
        // FIXME: raise exception - out of bound
        return;
    }

    if ([newValue isKindOfClass:[NSArray class]]) {
        verify_row(*desc, (NSArray *)newValue);
        set_row(size_t(rowIndex), table, (NSArray *)newValue);
        return;
    }
    
    if ([newValue isKindOfClass:[NSDictionary class]]) {
        verify_row_with_labels(*desc, (NSDictionary *)newValue);
        set_row_with_labels(size_t(rowIndex), table, (NSDictionary *)newValue);
        return;
    }

    if ([newValue isKindOfClass:[NSObject class]]) {
        verify_row_from_object(*desc, (NSObject *)newValue);
        set_row_from_object(rowIndex, table, (NSObject *)newValue);
        return;
    }

    @throw [NSException exceptionWithName:@"tightdb:column_not_implemented"
                                   reason:@"You should either use nil, NSObject, NSDictionary, or NSArray"
                                 userInfo:nil];
}


-(TDBRow*)rowAtIndex:(NSUInteger)ndx
{
    // initWithTable checks for illegal index.

    return [[TDBRow alloc] initWithTable:self ndx:ndx];
}

-(TDBRow*)firstRow
{
    if (self.rowCount == 0) {
        return nil;
    }
    return [[TDBRow alloc] initWithTable:self ndx:0];
}

-(TDBRow*)lastRow
{
    if (self.rowCount == 0) {
        return nil;
    }
    return [[TDBRow alloc] initWithTable:self ndx:self.rowCount-1];
}

-(TDBRow*)insertRowAtIndex:(NSUInteger)ndx
{
    [self insertEmptyRowAtIndex:ndx];
    return [[TDBRow alloc] initWithTable:self ndx:ndx];
}

-(void)addRow:(NSObject*)data
{
    if(m_read_only) {
        @throw [NSException exceptionWithName:@"tightdb:table_is_read_only"
                                       reason:@"You tried to modify a table in read only mode"
                                     userInfo:[NSMutableDictionary dictionary]];
    }
    
    if (!data) {
        [self TDB_addEmptyRow];
        return;
    }
    tightdb::Table& table = *m_table;
    [self insertRow:data atIndex:table.size()];
}

/* Moved to private header */
-(TDBRow*)addEmptyRow
{
    return [[TDBRow alloc] initWithTable:self ndx:[self TDB_addEmptyRow]];
}


-(void)insertRow:(NSObject *)anObject atIndex:(NSUInteger)rowIndex
{
    if (!anObject) {
        [self TDBInsertRow:rowIndex];
        return;
    }
    
    tightdb::Table& table = *m_table;
    tightdb::ConstDescriptorRef desc = table.get_descriptor();
    
    if ([anObject isKindOfClass:[NSArray class]]) {
        verify_row(*desc, (NSArray *)anObject);
        insert_row(size_t(rowIndex), table, (NSArray *)anObject);
        return;
    }
    
    if ([anObject isKindOfClass:[NSDictionary class]]) {
        verify_row_with_labels(*desc, (NSDictionary *)anObject);
        insert_row_with_labels(size_t(rowIndex), table, (NSDictionary *)anObject);
        return;
    }
    
    if ([anObject isKindOfClass:[NSObject class]]) {
        verify_row_from_object(*desc, (NSObject *)anObject);
        insert_row_from_object(size_t(rowIndex), table, (NSObject *)anObject);
        return;
    }

    @throw [NSException exceptionWithName:@"tightdb:column_not_implemented"
                                   reason:@"You should either use nil, NSObject, NSDictionary, or NSArray"
                                 userInfo:nil];
}


-(void)removeAllRows
{
    if (m_read_only) {
        @throw [NSException exceptionWithName:@"tightdb:table_is_read_only"
                                       reason:@"You tried to modify an immutable table."
                                     userInfo:nil];
    }
    
    m_table->clear();
}

-(void)removeRowAtIndex:(NSUInteger)ndx
{
    if (m_read_only) {
        @throw [NSException exceptionWithName:@"tightdb:table_is_read_only"
                                       reason:@"You tried to modify an immutable table."
                                     userInfo:nil];
    }
    m_table->remove(ndx);
}

-(void)removeLastRow
{
    if (m_read_only) {
        @throw [NSException exceptionWithName:@"tightdb:table_is_read_only"
                                       reason:@"You tried to modify an immutable table."
                                     userInfo:nil];
    }
    m_table->remove_last();
}


-(BOOL)TDB_boolInColumnWithIndex:(NSUInteger)colIndex atRowIndex:(NSUInteger)rowIndex
{
    return m_table->get_bool(colIndex, rowIndex);
}

-(int64_t)TDB_intInColumnWithIndex:(NSUInteger)colIndex atRowIndex:(NSUInteger)rowIndex
{
    return m_table->get_int(colIndex, rowIndex);
}

-(float)TDB_floatInColumnWithIndex:(NSUInteger)colIndex atRowIndex:(NSUInteger)rowIndex
{
    return m_table->get_float(colIndex, rowIndex);
}

-(double)TDB_doubleInColumnWithIndex:(NSUInteger)colIndex atRowIndex:(NSUInteger)rowIndex
{
    return m_table->get_double(colIndex, rowIndex);
}

-(NSString*)TDB_stringInColumnWithIndex:(NSUInteger)colIndex atRowIndex:(NSUInteger)rowIndex
{
    return to_objc_string(m_table->get_string(colIndex, rowIndex));
}

-(NSData*)TDB_binaryInColumnWithIndex:(NSUInteger)colIndex atRowIndex:(NSUInteger)rowIndex
{
    tightdb::BinaryData bd = m_table->get_binary(colIndex, rowIndex);
    return [[NSData alloc] initWithBytes:static_cast<const void *>(bd.data()) length:bd.size()];
}

-(NSDate *)TDB_dateInColumnWithIndex:(NSUInteger)colIndex atRowIndex:(NSUInteger)rowIndex
{
    return [NSDate dateWithTimeIntervalSince1970: m_table->get_datetime(colIndex, rowIndex).get_datetime()];
}

-(TDBTable*)TDB_tableInColumnWithIndex:(NSUInteger)colIndex atRowIndex:(NSUInteger)rowIndex
{
    tightdb::DataType type = m_table->get_column_type(colIndex);
    if (type != tightdb::type_Table)
        return nil;
    tightdb::TableRef table = m_table->get_subtable(colIndex, rowIndex);
    if (!table)
        return nil;
    TDBTable* table_2 = [[TDBTable alloc] _initRaw];
    if (TIGHTDB_UNLIKELY(!table_2))
        return nil;
    [table_2 setNativeTable:table.get()];
    [table_2 setParent:self];
    [table_2 setReadOnly:m_read_only];
    return table_2;
}

// FIXME: Check that the specified class derives from TDBTable.
-(id)TDB_tableInColumnWithIndex:(NSUInteger)colIndex atRowIndex:(NSUInteger)rowIndex asTableClass:(__unsafe_unretained Class)tableClass
{
    tightdb::DataType type = m_table->get_column_type(colIndex);
    if (type != tightdb::type_Table)
        return nil;
    tightdb::TableRef table = m_table->get_subtable(colIndex, rowIndex);
    TIGHTDB_ASSERT(table);
    TDBTable* table_2 = [[tableClass alloc] _initRaw];
    if (TIGHTDB_UNLIKELY(!table))
        return nil;
    [table_2 setNativeTable:table.get()];
    [table_2 setParent:self];
    [table_2 setReadOnly:m_read_only];
    if (![table_2 _checkType])
        return nil;
    return table_2;
}

-(id)TDB_mixedInColumnWithIndex:(NSUInteger)colNdx atRowIndex:(NSUInteger)rowIndex
{
    tightdb::Mixed mixed = m_table->get_mixed(colNdx, rowIndex);
    if (mixed.get_type() != tightdb::type_Table)
        return to_objc_object(mixed);

    tightdb::TableRef table = m_table->get_subtable(colNdx, rowIndex);
    TIGHTDB_ASSERT(table);
    TDBTable* table_2 = [[TDBTable alloc] _initRaw];
    if (TIGHTDB_UNLIKELY(!table_2))
        return nil;
    [table_2 setNativeTable:table.get()];
    [table_2 setParent:self];
    [table_2 setReadOnly:m_read_only];
    if (![table_2 _checkType])
        return nil;

    return table_2;
}


-(void)TDB_setBool:(BOOL)value inColumnWithIndex:(NSUInteger)col_ndx atRowIndex:(NSUInteger)row_ndx
{
    TIGHTDB_EXCEPTION_HANDLER_SETTERS(
        m_table->set_bool(col_ndx, row_ndx, value);,
        TDBBoolType);
}

-(void)TDB_setInt:(int64_t)value inColumnWithIndex:(NSUInteger)col_ndx atRowIndex:(NSUInteger)row_ndx
{
    TIGHTDB_EXCEPTION_HANDLER_SETTERS(
        m_table->set_int(col_ndx, row_ndx, value);,
        TDBIntType);
}

-(void)TDB_setFloat:(float)value inColumnWithIndex:(NSUInteger)col_ndx atRowIndex:(NSUInteger)row_ndx
{
    TIGHTDB_EXCEPTION_HANDLER_SETTERS(
        m_table->set_float(col_ndx, row_ndx, value);,
        TDBFloatType);
}

-(void)TDB_setDouble:(double)value inColumnWithIndex:(NSUInteger)col_ndx atRowIndex:(NSUInteger)row_ndx
{
    TIGHTDB_EXCEPTION_HANDLER_SETTERS(
        m_table->set_double(col_ndx, row_ndx, value);,
        TDBDoubleType);
}

-(void)TDB_setString:(NSString*)value inColumnWithIndex:(NSUInteger)col_ndx atRowIndex:(NSUInteger)row_ndx
{
    TIGHTDB_EXCEPTION_HANDLER_SETTERS(
        m_table->set_string(col_ndx, row_ndx, ObjcStringAccessor(value));,
        TDBStringType);
}

-(void)TDB_setBinary:(NSData*)value inColumnWithIndex:(NSUInteger)col_ndx atRowIndex:(NSUInteger)row_ndx
{
    TIGHTDB_EXCEPTION_HANDLER_SETTERS(
        m_table->set_binary(col_ndx, row_ndx, ((NSData *)value).tdbBinaryData);,
        TDBBinaryType);
}

-(void)TDB_setDate:(NSDate *)value inColumnWithIndex:(NSUInteger)col_ndx atRowIndex:(NSUInteger)row_ndx
{
    TIGHTDB_EXCEPTION_HANDLER_SETTERS(
       m_table->set_datetime(col_ndx, row_ndx, tightdb::DateTime((time_t)[value timeIntervalSince1970]));,
       TDBDateType);
}

-(void)TDB_setTable:(TDBTable*)value inColumnWithIndex:(NSUInteger)col_ndx atRowIndex:(NSUInteger)row_ndx
{
    // TODO: Use core method for checking the equality of two table specs. Even in the typed interface
    // the user might add columns (_checkType for typed and spec against spec for dynamic).

    TIGHTDB_EXCEPTION_HANDLER_SETTERS(
        m_table->set_subtable(col_ndx, row_ndx, &[value getNativeTable]);,
        TDBTableType);
}

-(void)TDB_setMixed:(id)value inColumnWithIndex:(NSUInteger)col_ndx atRowIndex:(NSUInteger)row_ndx
{
    tightdb::Mixed mixed;
    to_mixed(value, mixed);
    TDBTable* subtable = mixed.get_type() == tightdb::type_Table ? (TDBTable *)value : nil;
    TIGHTDB_EXCEPTION_HANDLER_SETTERS(
        if (subtable) {
            tightdb::LangBindHelper::set_mixed_subtable(*m_table, col_ndx, row_ndx,
                                                        [subtable getNativeTable]);
        }
        else {
            m_table->set_mixed(col_ndx, row_ndx, mixed);
        },
        TDBMixedType);
}


-(BOOL)TDB_insertBool:(NSUInteger)col_ndx ndx:(NSUInteger)ndx value:(BOOL)value
{
    return [self TDB_insertBool:col_ndx ndx:ndx value:value error:nil];
}

-(BOOL)TDB_insertBool:(NSUInteger)col_ndx ndx:(NSUInteger)ndx value:(BOOL)value error:(NSError* __autoreleasing*)error
{
    // FIXME: Read-only errors should probably be handled by throwing
    // an exception. That is what is done in other places in this
    // binding, and it also seems like the right thing to do. This
    // method should also not take an error argument.
    if (m_read_only) {
        if (error)
            *error = make_tightdb_error(tdb_err_FailRdOnly, [NSString stringWithFormat:@"Tried to insert while read only ColumnId: %llu", (unsigned long long)col_ndx]);
        return NO;
    }
    TIGHTDB_EXCEPTION_ERRHANDLER(m_table->insert_bool(col_ndx, ndx, value);, NO);
    return YES;
}

-(BOOL)TDB_insertInt:(NSUInteger)col_ndx ndx:(NSUInteger)ndx value:(int64_t)value
{
    return [self TDB_insertInt:col_ndx ndx:ndx value:value error:nil];
}


-(BOOL)TDB_insertInt:(NSUInteger)col_ndx ndx:(NSUInteger)ndx value:(int64_t)value error:(NSError* __autoreleasing*)error
{
    // FIXME: Read-only errors should probably be handled by throwing
    // an exception. That is what is done in other places in this
    // binding, and it also seems like the right thing to do. This
    // method should also not take an error argument.
    if (m_read_only) {
        if (error)
            *error = make_tightdb_error(tdb_err_FailRdOnly, [NSString stringWithFormat:@"Tried to insert while read only ColumnId: %llu", (unsigned long long)col_ndx]);
        return NO;
    }
    TIGHTDB_EXCEPTION_ERRHANDLER(m_table->insert_int(col_ndx, ndx, value);, NO);
    return YES;
}

-(BOOL)TDB_insertFloat:(NSUInteger)col_ndx ndx:(NSUInteger)ndx value:(float)value
{
    return [self TDB_insertFloat:col_ndx ndx:ndx value:value error:nil];
}

-(BOOL)TDB_insertFloat:(NSUInteger)col_ndx ndx:(NSUInteger)ndx value:(float)value error:(NSError* __autoreleasing*)error
{
    // FIXME: Read-only errors should probably be handled by throwing
    // an exception. That is what is done in other places in this
    // binding, and it also seems like the right thing to do. This
    // method should also not take an error argument.
    if (m_read_only) {
        if (error)
            *error = make_tightdb_error(tdb_err_FailRdOnly, [NSString stringWithFormat:@"Tried to insert while read only ColumnId: %llu", (unsigned long long)col_ndx]);
        return NO;
    }
    TIGHTDB_EXCEPTION_ERRHANDLER(m_table->insert_float(col_ndx, ndx, value);, NO);
    return YES;
}

-(BOOL)TDB_insertDouble:(NSUInteger)col_ndx ndx:(NSUInteger)ndx value:(double)value
{
    return [self TDB_insertDouble:col_ndx ndx:ndx value:value error:nil];
}

-(BOOL)TDB_insertDouble:(NSUInteger)col_ndx ndx:(NSUInteger)ndx value:(double)value error:(NSError* __autoreleasing*)error
{
    // FIXME: Read-only errors should probably be handled by throwing
    // an exception. That is what is done in other places in this
    // binding, and it also seems like the right thing to do. This
    // method should also not take an error argument.
    if (m_read_only) {
        if (error)
            *error = make_tightdb_error(tdb_err_FailRdOnly, [NSString stringWithFormat:@"Tried to insert while read only ColumnId: %llu", (unsigned long long)col_ndx]);
        return NO;
    }
    TIGHTDB_EXCEPTION_ERRHANDLER(m_table->insert_double(col_ndx, ndx, value);, NO);
    return YES;
}

-(BOOL)TDB_insertString:(NSUInteger)col_ndx ndx:(NSUInteger)ndx value:(NSString*)value
{
    return [self TDB_insertString:col_ndx ndx:ndx value:value error:nil];
}

-(BOOL)TDB_insertString:(NSUInteger)col_ndx ndx:(NSUInteger)ndx value:(NSString*)value error:(NSError* __autoreleasing*)error
{
    // FIXME: Read-only errors should probably be handled by throwing
    // an exception. That is what is done in other places in this
    // binding, and it also seems like the right thing to do. This
    // method should also not take an error argument.
    if (m_read_only) {
        if (error)
            *error = make_tightdb_error(tdb_err_FailRdOnly, [NSString stringWithFormat:@"Tried to insert while read only ColumnId: %llu", (unsigned long long)col_ndx]);
        return NO;
    }
    TIGHTDB_EXCEPTION_ERRHANDLER(
        m_table->insert_string(col_ndx, ndx, ObjcStringAccessor(value));,
        NO);
    return YES;
}

-(BOOL)TDB_insertBinary:(NSUInteger)col_ndx ndx:(NSUInteger)ndx value:(NSData*)value
{
    return [self TDB_insertBinary:col_ndx ndx:ndx value:value error:nil];
}

-(BOOL)TDB_insertBinary:(NSUInteger)col_ndx ndx:(NSUInteger)ndx value:(NSData*)value error:(NSError* __autoreleasing*)error
{
    // FIXME: Read-only errors should probably be handled by throwing
    // an exception. That is what is done in other places in this
    // binding, and it also seems like the right thing to do. This
    // method should also not take an error argument.
    if (m_read_only) {
        if (error)
            *error = make_tightdb_error(tdb_err_FailRdOnly, [NSString stringWithFormat:@"Tried to insert while read only ColumnId: %llu", (unsigned long long)col_ndx]);
        return NO;
    }
    const void *data = [(NSData *)value bytes];
    tightdb::BinaryData bd(static_cast<const char *>(data), [(NSData *)value length]);
    TIGHTDB_EXCEPTION_ERRHANDLER(
        m_table->insert_binary(col_ndx, ndx, bd);,
        NO);
    return YES;
}

-(BOOL)TDB_insertBinary:(NSUInteger)col_ndx ndx:(NSUInteger)ndx data:(const char*)data size:(size_t)size
{
    return [self TDB_insertBinary:col_ndx ndx:ndx data:data size:size error:nil];
}

-(BOOL)TDB_insertBinary:(NSUInteger)col_ndx ndx:(NSUInteger)ndx data:(const char*)data size:(size_t)size error:(NSError* __autoreleasing*)error
{
    // FIXME: Read-only errors should probably be handled by throwing
    // an exception. That is what is done in other places in this
    // binding, and it also seems like the right thing to do. This
    // method should also not take an error argument.
    if (m_read_only) {
        if (error)
            *error = make_tightdb_error(tdb_err_FailRdOnly, [NSString stringWithFormat:@"Tried to insert while read only ColumnId: %llu", (unsigned long long)col_ndx]);
        return NO;
    }
    TIGHTDB_EXCEPTION_ERRHANDLER(
        m_table->insert_binary(col_ndx, ndx, tightdb::BinaryData(data, size));,
        NO);
    return YES;
}

-(BOOL)TDB_insertDate:(NSUInteger)col_ndx ndx:(NSUInteger)ndx value:(NSDate *)value
{
    return [self TDB_insertDate:col_ndx ndx:ndx value:value error:nil];
}

-(BOOL)TDB_insertDate:(NSUInteger)col_ndx ndx:(NSUInteger)ndx value:(NSDate *)value error:(NSError* __autoreleasing*)error
{
    // FIXME: Read-only errors should probably be handled by throwing
    // an exception. That is what is done in other places in this
    // binding, and it also seems like the right thing to do. This
    // method should also not take an error argument.
    if (m_read_only) {
        if (error)
            *error = make_tightdb_error(tdb_err_FailRdOnly, [NSString stringWithFormat:@"Tried to insert while read only ColumnId: %llu", (unsigned long long)col_ndx]);
        return NO;
    }
    TIGHTDB_EXCEPTION_ERRHANDLER(m_table->insert_datetime(col_ndx, ndx, [value timeIntervalSince1970]);, NO);
    return YES;
}

-(BOOL)TDB_insertDone
{
    return [self TDB_insertDoneWithError:nil];
}

-(BOOL)TDB_insertDoneWithError:(NSError* __autoreleasing*)error
{
    // FIXME: This method should probably not take an error argument.
    TIGHTDB_EXCEPTION_ERRHANDLER(m_table->insert_done();, NO);
    return YES;
}




-(BOOL)TDB_insertSubtable:(NSUInteger)col_ndx ndx:(NSUInteger)row_ndx
{
    return [self TDB_insertSubtable:col_ndx ndx:row_ndx error:nil];
}

-(BOOL)TDB_insertSubtable:(NSUInteger)col_ndx ndx:(NSUInteger)row_ndx error:(NSError* __autoreleasing*)error
{
    // FIXME: Read-only errors should probably be handled by throwing
    // an exception. That is what is done in other places in this
    // binding, and it also seems like the right thing to do. This
    // method should also not take an error argument.
    if (m_read_only) {
        if (error)
            *error = make_tightdb_error(tdb_err_FailRdOnly, [NSString stringWithFormat:@"Tried to insert while read only ColumnId: %llu", (unsigned long long)col_ndx]);
        return NO;
    }
    TIGHTDB_EXCEPTION_ERRHANDLER(m_table->insert_subtable(col_ndx, row_ndx);, NO);
    return YES;
}

-(BOOL)TDB_insertSubtableCopy:(NSUInteger)col_ndx row:(NSUInteger)row_ndx subtable:(TDBTable*)subtable
{
    return [self TDB_insertSubtableCopy:col_ndx row:row_ndx subtable:subtable error:nil];
}


-(BOOL)TDB_insertSubtableCopy:(NSUInteger)col_ndx row:(NSUInteger)row_ndx subtable:(TDBTable*)subtable error:(NSError* __autoreleasing*)error
{
    // FIXME: Read-only errors should probably be handled by throwing
    // an exception. That is what is done in other places in this
    // binding, and it also seems like the right thing to do. This
    // method should also not take an error argument.
    if (m_read_only) {
        if (error)
            *error = make_tightdb_error(tdb_err_FailRdOnly, [NSString stringWithFormat:@"Tried to insert while read only ColumnId: %llu", (unsigned long long)col_ndx]);
        return NO;
    }
    TIGHTDB_EXCEPTION_ERRHANDLER(
        tightdb::LangBindHelper::insert_subtable(*m_table, col_ndx, row_ndx, [subtable getNativeTable]);,
        NO);
    return YES;
}




-(TDBType)mixedTypeForColumnWithIndex:(NSUInteger)colIndex atRowIndex:(NSUInteger)rowIndex
{
    return TDBType(m_table->get_mixed_type(colIndex, rowIndex));
}

-(BOOL)TDB_insertMixed:(NSUInteger)col_ndx ndx:(NSUInteger)row_ndx value:(id)value
{
    return [self TDB_insertMixed:col_ndx ndx:row_ndx value:value error:nil];
}

-(BOOL)TDB_insertMixed:(NSUInteger)col_ndx ndx:(NSUInteger)row_ndx value:(id)value error:(NSError* __autoreleasing*)error
{
    if (m_read_only) {
        if (error)
            *error = make_tightdb_error(tdb_err_FailRdOnly, [NSString stringWithFormat:@"Tried to insert while read only ColumnId: %llu", (unsigned long long)col_ndx]);
        return NO;
    }
    tightdb::Mixed mixed;
    TDBTable* subtable;
    if ([value isKindOfClass:[TDBTable class]]) {
        subtable = (TDBTable *)value;
    }
    else {
        to_mixed(value, mixed);
    }
    TIGHTDB_EXCEPTION_ERRHANDLER(
        if (subtable) {
            tightdb::LangBindHelper::insert_mixed_subtable(*m_table, col_ndx, row_ndx,
                                                           [subtable getNativeTable]);
        }
        else {
            m_table->insert_mixed(col_ndx, row_ndx, mixed);
        },
        NO);
    return YES;
}


-(NSUInteger)addColumnWithName:(NSString*)name type:(TDBType)type
{
    return [self addColumnWithType:type andName:name error:nil];
}

-(NSUInteger)addColumnWithType:(TDBType)type andName:(NSString*)name error:(NSError* __autoreleasing*)error
{
    TIGHTDB_EXCEPTION_ERRHANDLER(
        return m_table->add_column(tightdb::DataType(type), ObjcStringAccessor(name));,
        0);
}

-(void)renameColumnWithIndex:(NSUInteger)colIndex to:(NSString *)newName
{
    TIGHTDB_EXCEPTION_HANDLER_COLUMN_INDEX_VALID(colIndex);
    m_table->rename_column(colIndex, ObjcStringAccessor(newName));
}


-(void)removeColumnWithIndex:(NSUInteger)columnIndex
{
    TIGHTDB_EXCEPTION_HANDLER_COLUMN_INDEX_VALID(columnIndex);
    
    try {
        m_table->remove_column(columnIndex);
    }
    catch(std::exception& ex) {
        @throw[NSException exceptionWithName:@"tightdb:core_exception"
                                      reason:[NSString stringWithUTF8String:ex.what()]
                                    userInfo:nil];
    }
}

-(NSUInteger)findRowIndexWithBool:(BOOL)aBool inColumnWithIndex:(NSUInteger)colIndex
{
    return was_not_found(m_table->find_first_bool(colIndex, aBool));
}
-(NSUInteger)findRowIndexWithInt:(int64_t)anInt inColumnWithIndex:(NSUInteger)colIndex
{
    return was_not_found(m_table->find_first_int(colIndex, anInt));
}
-(NSUInteger)findRowIndexWithFloat:(float)aFloat inColumnWithIndex:(NSUInteger)colIndex
{
    return was_not_found(m_table->find_first_float(colIndex, aFloat));
}
-(NSUInteger)findRowIndexWithDouble:(double)aDouble inColumnWithIndex:(NSUInteger)colIndex
{
    return was_not_found(m_table->find_first_double(colIndex, aDouble));
}
-(NSUInteger)findRowIndexWithString:(NSString *)aString inColumnWithIndex:(NSUInteger)colIndex
{
    return was_not_found(m_table->find_first_string(colIndex, ObjcStringAccessor(aString)));
}
-(NSUInteger)findRowIndexWithBinary:(NSData *)aBinary inColumnWithIndex:(NSUInteger)colIndex
{
    const void *data = [(NSData *)aBinary bytes];
    tightdb::BinaryData bd(static_cast<const char *>(data), [(NSData *)aBinary length]);
    return was_not_found(m_table->find_first_binary(colIndex, bd));
}
-(NSUInteger)findRowIndexWithDate:(NSDate *)aDate inColumnWithIndex:(NSUInteger)colIndex
{
    return was_not_found(m_table->find_first_datetime(colIndex, [aDate timeIntervalSince1970]));
}
-(NSUInteger)findRowIndexWithMixed:(id)aMixed inColumnWithIndex:(NSUInteger)colIndex
{
    static_cast<void>(colIndex);
    static_cast<void>(aMixed);
    [NSException raise:@"NotImplemented" format:@"Not implemented"];
    // FIXME: Implement this!
//    return _table->find_first_mixed(col_ndx, [value getNativeMixed]);
    return 0;
}

-(TDBView*)findAllRowsWithBool:(BOOL)aBool inColumnWithIndex:(NSUInteger)colIndex
{
    tightdb::TableView view = m_table->find_all_bool(colIndex, aBool);
    return [TDBView viewWithTable:self andNativeView:view];
}
-(TDBView*)findAllRowsWithInt:(int64_t)anInt inColumnWithIndex:(NSUInteger)colIndex
{
    tightdb::TableView view = m_table->find_all_int(colIndex, anInt);
    return [TDBView viewWithTable:self andNativeView:view];
}
-(TDBView*)findAllRowsWithFloat:(float)aFloat inColumnWithIndex:(NSUInteger)colIndex
{
    tightdb::TableView view = m_table->find_all_float(colIndex, aFloat);
    return [TDBView viewWithTable:self andNativeView:view];
}
-(TDBView*)findAllRowsWithDouble:(double)aDouble inColumnWithIndex:(NSUInteger)colIndex
{
    tightdb::TableView view = m_table->find_all_double(colIndex, aDouble);
    return [TDBView viewWithTable:self andNativeView:view];
}
-(TDBView*)findAllRowsWithString:(NSString *)aString inColumnWithIndex:(NSUInteger)colIndex
{
    tightdb::TableView view = m_table->find_all_string(colIndex, ObjcStringAccessor(aString));
    return [TDBView viewWithTable:self andNativeView:view];
}
-(TDBView*)findAllRowsWithBinary:(NSData *)aBinary inColumnWithIndex:(NSUInteger)colIndex
{
    tightdb::TableView view = m_table->find_all_binary(colIndex, aBinary.tdbBinaryData);
    return [TDBView viewWithTable:self andNativeView:view];
}
-(TDBView*)findAllRowsWithDate:(NSDate *)aDate inColumnWithIndex:(NSUInteger)colIndex
{
    tightdb::TableView view = m_table->find_all_datetime(colIndex, [aDate timeIntervalSince1970]);
    return [TDBView viewWithTable:self andNativeView:view];
}
-(TDBView*)findAllRowsWithMixed:(id)aMixed inColumnWithIndex:(NSUInteger)colIndex
{
    static_cast<void>(colIndex);
    static_cast<void>(aMixed);
    [NSException raise:@"NotImplemented" format:@"Not implemented"];
    // FIXME: Implement this!
//    tightdb::TableView view = m_table->find_all_mixed(col_ndx, [value getNativeMixed]);
//    return [TDBView viewWithTable:self andNativeView:view];
    return 0;
}

-(TDBQuery*)where
{
    return [self whereWithError:nil];
}

-(TDBQuery*)whereWithError:(NSError* __autoreleasing*)error
{
    return [[TDBQuery alloc] initWithTable:self error:error];
}

-(TDBView *)distinctValuesInColumnWithIndex:(NSUInteger)colIndex
{
    if (!([self columnTypeOfColumnWithIndex:colIndex] == TDBStringType)) {
        @throw [NSException exceptionWithName:@"tightdb:column_type_not_supported"
                                       reason:@"Distinct currently only supported on columns of type TDBStringType"
                                     userInfo:nil];
    }
    if (![self isIndexCreatedInColumnWithIndex:colIndex]) {
        @throw [NSException exceptionWithName:@"tightdb:column_not_indexed"
                                       reason:@"An index must be created on the column to get distinct values"
                                     userInfo:nil];
    }
    
    tightdb::TableView distinctView = m_table->get_distinct_view(colIndex);
    return [TDBView viewWithTable:self andNativeView:distinctView];
}

-(BOOL)isIndexCreatedInColumnWithIndex:(NSUInteger)colIndex
{
    return m_table->has_index(colIndex);
}

-(void)createIndexInColumnWithIndex:(NSUInteger)colIndex
{
    m_table->set_index(colIndex);
}

-(BOOL)optimize
{
    return [self optimizeWithError:nil];
}

-(BOOL)optimizeWithError:(NSError* __autoreleasing*)error
{
    TIGHTDB_EXCEPTION_ERRHANDLER(m_table->optimize();, NO);
    return YES;
}

-(NSUInteger)countRowsWithInt:(int64_t)anInt inColumnWithIndex:(NSUInteger)colIndex
{
    return m_table->count_int(colIndex, anInt);
}
-(NSUInteger)countRowsWithFloat:(float)aFloat inColumnWithIndex:(NSUInteger)colIndex
{
    return m_table->count_float(colIndex, aFloat);
}
-(NSUInteger)countRowsWithDouble:(double)aDouble inColumnWithIndex:(NSUInteger)colIndex
{
    return m_table->count_double(colIndex, aDouble);
}
-(NSUInteger)countRowsWithString:(NSString *)aString inColumnWithIndex:(NSUInteger)colIndex
{
    return m_table->count_string(colIndex, ObjcStringAccessor(aString));
}

-(int64_t)sumIntColumnWithIndex:(NSUInteger)colIndex
{
    return m_table->sum_int(colIndex);
}
-(double)sumFloatColumnWithIndex:(NSUInteger)colIndex
{
    return m_table->sum_float(colIndex);
}
-(double)sumDoubleColumnWithIndex:(NSUInteger)colIndex
{
    return m_table->sum_double(colIndex);
}

-(int64_t)maxIntInColumnWithIndex:(NSUInteger)colIndex
{
    return m_table->maximum_int(colIndex);
}
-(float)maxFloatInColumnWithIndex:(NSUInteger)colIndex
{
    return m_table->maximum_float(colIndex);
}
-(double)maxDoubleInColumnWithIndex:(NSUInteger)colIndex
{
    return m_table->maximum_double(colIndex);
}

-(int64_t)minIntInColumnWithIndex:(NSUInteger)colIndex
{
    return m_table->minimum_int(colIndex);
}
-(float)minFloatInColumnWithIndex:(NSUInteger)colIndex
{
    return m_table->minimum_float(colIndex);
}
-(double)minDoubleInColumnWithIndex:(NSUInteger)colIndex
{
    return m_table->minimum_double(colIndex);
}

-(double)avgIntColumnWithIndex:(NSUInteger)colIndex
{
    return m_table->average_int(colIndex);
}
-(double)avgFloatColumnWithIndex:(NSUInteger)colIndex
{
    return m_table->average_float(colIndex);
}
-(double)avgDoubleColumnWithIndex:(NSUInteger)colIndex
{
    return m_table->average_double(colIndex);
}

-(BOOL)_addColumns
{
    return YES; // Must be overridden in typed table classes.
}

@end

<|MERGE_RESOLUTION|>--- conflicted
+++ resolved
@@ -214,8 +214,6 @@
     return table;
 }
 
-<<<<<<< HEAD
-=======
 -(void)dealloc
 {
     if ([m_parent isKindOfClass:[TDBSmartContext class]]) {
@@ -224,7 +222,6 @@
     }
 }
 
->>>>>>> 5dfd14b0
 -(NSUInteger)columnCount
 {
     return m_table->get_column_count();

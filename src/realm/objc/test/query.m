--- conflicted
+++ resolved
@@ -246,15 +246,10 @@
     
     XCTAssertEqual([[table where] minIntInColumnWithIndex:INT_COL], (int64_t)0, @"minIntInColumn");
     XCTAssertEqual([[table where] sumIntColumnWithIndex:INT_COL], (int64_t)860, @"IntCol max");
-<<<<<<< HEAD
-    XCTAssertEqualWithAccuracy([[[table where] minDateInColumnWithIndex:DATE_COL] timeIntervalSince1970], [date1 timeIntervalSince1970], 1.0f, @"MinDateInColumn");
-    XCTAssertEqualWithAccuracy([[[table where] maxDateInColumnWithIndex:DATE_COL] timeIntervalSince1970], [date2 timeIntervalSince1970], 1.0f, @"MaxDateInColumn");
-=======
 
     // Realm/tightdb has whole second precision for time stamps so we need to truncate the time stamps
     XCTAssertEqual((time_t)[[[table where] minDateInColumnWithIndex:DATE_COL] timeIntervalSince1970], (time_t)[date1 timeIntervalSince1970], @"MinDateInColumn");
     XCTAssertEqual((time_t)[[[table where] maxDateInColumnWithIndex:DATE_COL] timeIntervalSince1970], (time_t)[date2 timeIntervalSince1970], @"MaxDateInColumn");
->>>>>>> 439f28c0
     
     /// TODO: Tests missing....
 }
